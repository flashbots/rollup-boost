[package]
name = "rollup-boost"
version = "0.1.0"
edition = "2024"
license = "MIT"

[dependencies]
tracing.workspace = true
tracing-subscriber.workspace = true
clap.workspace = true
futures.workspace = true
thiserror.workspace = true
serde.workspace = true
serde_json.workspace = true
metrics.workspace = true
tokio.workspace = true
eyre.workspace = true
<<<<<<< HEAD

op-alloy-rpc-types-engine.workspace = true
alloy-rpc-types-engine.workspace = true
alloy-rpc-types-eth.workspace = true
alloy-primitives.workspace = true
alloy-serde.workspace = true

tokio-tungstenite.workspace = true

jsonrpsee = { version = "0.24", features = ["server", "http-client", "macros"] }
=======

op-alloy-rpc-types-engine.workspace = true
alloy-rpc-types-engine.workspace = true
alloy-rpc-types-eth.workspace = true
alloy-primitives.workspace = true
alloy-serde.workspace = true

tokio-tungstenite.workspace = true

# TODO: update to latest release when it is published
# jsonrpsee = { version = "0.25.1", features = ["server", "http-client", "macros"] }
jsonrpsee = { git = "https://github.com/paritytech/jsonrpsee", rev = "f04afa740e55db60dce20d9839758792f035ffff", features = ["server", "http-client", "macros"]}
>>>>>>> 99045ccf
moka = { version = "0.12.10", features = ["future"] }
http = "1.1.0"
dotenvy = "0.15.7"
tower = { version = "0.5.2", features = ["timeout"] }
tower-http = { version = "0.6.4", features = [
    "decompression-full",
    "sensitive-headers",
] }
http-body-util = "0.1.2"
hyper = { version = "1.4.1", features = ["full"] }
hyper-util = { version = "0.1", features = ["full"] }
hyper-rustls = { version = "0.27.0", features = ["ring"] }
rustls = { version = "0.23.23", features = ["ring"] }
opentelemetry = { version = "0.28.0", features = ["trace"] }
opentelemetry-otlp = { version = "0.28.0", features = [
    "http-proto",
    "http-json",
    "reqwest-client",
    "trace",
    "grpc-tonic",
] }
opentelemetry_sdk = { version = "0.28.0", features = ["rt-tokio"] }
tracing-opentelemetry = "0.29.0"
metrics-exporter-prometheus = "0.16.0"
metrics-util = "0.19.0"
paste = "1.0.15"
parking_lot = "0.12.3"
url = "2.2.0"

[dev-dependencies]
rand = "0.9.0"
time = { version = "0.3.36", features = ["macros", "formatting", "parsing"] }
op-alloy-consensus = "0.17.2"
alloy-eips = { version = "1.0.9", features = ["serde"] }
alloy-consensus = { version = "1.0.9", features = ["serde"] }
anyhow = "1.0"
testcontainers = { version = "0.23.3" }
assert_cmd = "2.0.10"
predicates = "3.1.2"
tokio-util = { version = "0.7.13" }
bytes = "1.2"
reth-rpc-layer = { git = "https://github.com/paradigmxyz/reth.git", tag = "v1.4.7" }
ctor = "0.4.1"
reqwest = "0.12.15"

[[bin]]
name = "rollup-boost"
path = "src/bin/main.rs"

[lib]
path = "src/lib.rs"<|MERGE_RESOLUTION|>--- conflicted
+++ resolved
@@ -15,18 +15,6 @@
 metrics.workspace = true
 tokio.workspace = true
 eyre.workspace = true
-<<<<<<< HEAD
-
-op-alloy-rpc-types-engine.workspace = true
-alloy-rpc-types-engine.workspace = true
-alloy-rpc-types-eth.workspace = true
-alloy-primitives.workspace = true
-alloy-serde.workspace = true
-
-tokio-tungstenite.workspace = true
-
-jsonrpsee = { version = "0.24", features = ["server", "http-client", "macros"] }
-=======
 
 op-alloy-rpc-types-engine.workspace = true
 alloy-rpc-types-engine.workspace = true
@@ -39,7 +27,6 @@
 # TODO: update to latest release when it is published
 # jsonrpsee = { version = "0.25.1", features = ["server", "http-client", "macros"] }
 jsonrpsee = { git = "https://github.com/paritytech/jsonrpsee", rev = "f04afa740e55db60dce20d9839758792f035ffff", features = ["server", "http-client", "macros"]}
->>>>>>> 99045ccf
 moka = { version = "0.12.10", features = ["future"] }
 http = "1.1.0"
 dotenvy = "0.15.7"
