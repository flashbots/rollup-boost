[package]
name = "rollup-boost"
version = "0.1.0"
edition = "2024"
license = "MIT"

[dependencies]
tracing.workspace = true
tracing-subscriber.workspace = true
clap.workspace = true
futures.workspace = true
thiserror.workspace = true
serde.workspace = true
serde_json.workspace = true
metrics.workspace = true
tokio.workspace = true
eyre.workspace = true

op-alloy-rpc-types-engine.workspace = true
alloy-rpc-types-engine.workspace = true
alloy-rpc-types-eth.workspace = true
alloy-primitives.workspace = true
alloy-serde.workspace = true

tokio-tungstenite.workspace = true

<<<<<<< HEAD
op-alloy-rpc-types-engine = "0.12.0"
op-alloy-rpc-jsonrpsee = { version = "0.12.0", features = ["client"] }
alloy-rpc-types-engine = "0.13.0"
alloy-rpc-types-eth = "0.13.0"
alloy-primitives = { version = "0.8.10", features = ["rand"] }
serde = { version = "1", features = ["derive"] }
=======
>>>>>>> 864a06f6
jsonrpsee = { version = "0.24", features = ["server", "http-client", "macros"] }
moka = { version = "0.12.10", features = ["future"] }
http = "1.1.0"
dotenvy = "0.15.7"
tower = { version = "0.4.13", features = ["timeout"] }
tower-http = { version = "0.5.2", features = [
    "decompression-full",
    "sensitive-headers",
] }
http-body-util = "0.1.2"
hyper = { version = "1.4.1", features = ["full"] }
hyper-util = { version = "0.1", features = ["full"] }
hyper-rustls = { version = "0.27.0", features = ["ring"] }
rustls = { version = "0.23.23", features = ["ring"] }
opentelemetry = { version = "0.28.0", features = ["trace"] }
opentelemetry-otlp = { version = "0.28.0", features = [
    "http-proto",
    "http-json",
    "reqwest-client",
    "trace",
    "grpc-tonic",
] }
opentelemetry_sdk = { version = "0.28.0", features = ["rt-tokio"] }
tracing-opentelemetry = "0.29.0"
metrics-exporter-prometheus = "0.16.0"
metrics-util = "0.19.0"
paste = "1.0.15"
parking_lot = "0.12.3"
url = "2.2.0"

[dev-dependencies]
rand = "0.9.0"
time = { version = "0.3.36", features = ["macros", "formatting", "parsing"] }
op-alloy-consensus = "0.12.0"
alloy-eips = { version = "0.13.0", features = ["serde"] }
alloy-consensus = { version = "0.13.0", features = ["serde"] }
anyhow = "1.0"
testcontainers = { version = "0.23.3" }
assert_cmd = "2.0.10"
predicates = "3.1.2"
tokio-util = { version = "0.7.13" }
bytes = "1.2"
reth-rpc-layer = { git = "https://github.com/paradigmxyz/reth.git", rev = "v1.3.7" }
ctor = "0.4.1"
reqwest = "0.12.15"

[[bin]]
name = "rollup-boost"
path = "src/bin/main.rs"

[lib]
path = "src/lib.rs"<|MERGE_RESOLUTION|>--- conflicted
+++ resolved
@@ -16,6 +16,7 @@
 tokio.workspace = true
 eyre.workspace = true
 
+op-alloy-rpc-jsonrpsee.workspace = true
 op-alloy-rpc-types-engine.workspace = true
 alloy-rpc-types-engine.workspace = true
 alloy-rpc-types-eth.workspace = true
@@ -24,23 +25,14 @@
 
 tokio-tungstenite.workspace = true
 
-<<<<<<< HEAD
-op-alloy-rpc-types-engine = "0.12.0"
-op-alloy-rpc-jsonrpsee = { version = "0.12.0", features = ["client"] }
-alloy-rpc-types-engine = "0.13.0"
-alloy-rpc-types-eth = "0.13.0"
-alloy-primitives = { version = "0.8.10", features = ["rand"] }
-serde = { version = "1", features = ["derive"] }
-=======
->>>>>>> 864a06f6
 jsonrpsee = { version = "0.24", features = ["server", "http-client", "macros"] }
 moka = { version = "0.12.10", features = ["future"] }
 http = "1.1.0"
 dotenvy = "0.15.7"
 tower = { version = "0.4.13", features = ["timeout"] }
 tower-http = { version = "0.5.2", features = [
-    "decompression-full",
-    "sensitive-headers",
+  "decompression-full",
+  "sensitive-headers",
 ] }
 http-body-util = "0.1.2"
 hyper = { version = "1.4.1", features = ["full"] }
@@ -49,11 +41,11 @@
 rustls = { version = "0.23.23", features = ["ring"] }
 opentelemetry = { version = "0.28.0", features = ["trace"] }
 opentelemetry-otlp = { version = "0.28.0", features = [
-    "http-proto",
-    "http-json",
-    "reqwest-client",
-    "trace",
-    "grpc-tonic",
+  "http-proto",
+  "http-json",
+  "reqwest-client",
+  "trace",
+  "grpc-tonic",
 ] }
 opentelemetry_sdk = { version = "0.28.0", features = ["rt-tokio"] }
 tracing-opentelemetry = "0.29.0"
