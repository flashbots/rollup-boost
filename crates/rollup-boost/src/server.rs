use crate::debug_api::ExecutionMode;
use crate::{BlockSelectionPolicy, EngineApiExt};
use crate::{
    client::rpc::RpcClient,
    debug_api::DebugServer,
    health::HealthHandle,
    payload::{
        NewPayload, NewPayloadV3, NewPayloadV4, OpExecutionPayloadEnvelope, PayloadSource,
        PayloadTraceContext, PayloadVersion,
    },
    probe::{Health, Probes},
};
use alloy_primitives::{B256, Bytes, bytes};
use alloy_rpc_types_engine::{
    ExecutionPayload, ExecutionPayloadV3, ForkchoiceState, ForkchoiceUpdated, PayloadId,
    PayloadStatus,
};
use alloy_rpc_types_eth::{Block, BlockNumberOrTag};
use http_body_util::{BodyExt, Full};
use jsonrpsee::RpcModule;
use jsonrpsee::core::BoxError;
use jsonrpsee::core::{RegisterMethodError, RpcResult, async_trait};
use jsonrpsee::proc_macros::rpc;
use jsonrpsee::server::HttpBody;
use jsonrpsee::server::HttpRequest;
use jsonrpsee::server::HttpResponse;
use jsonrpsee::types::ErrorObject;
use jsonrpsee::types::error::INVALID_REQUEST_CODE;
use metrics::counter;
use op_alloy_rpc_types_engine::{
    OpExecutionPayloadEnvelopeV3, OpExecutionPayloadEnvelopeV4, OpExecutionPayloadV4,
    OpPayloadAttributes,
};
use opentelemetry::trace::SpanKind;
use parking_lot::Mutex;
use std::sync::Arc;
use std::time::Duration;
<<<<<<< HEAD
use tokio::task::JoinHandle;
use tracing::{info, instrument};
=======
use tracing::{error, info, instrument};
>>>>>>> 99045ccf

pub type Request = HttpRequest;
pub type Response = HttpResponse;
pub type BufferedRequest = http::Request<Full<bytes::Bytes>>;
pub type BufferedResponse = http::Response<Full<bytes::Bytes>>;

#[derive(Clone)]
pub struct RollupBoostServer {
    pub l2_client: Arc<RpcClient>,
    pub builder_client: Arc<dyn EngineApiExt>,
    pub payload_trace_context: Arc<PayloadTraceContext>,
    block_selection_policy: Option<BlockSelectionPolicy>,
    execution_mode: Arc<Mutex<ExecutionMode>>,
    probes: Arc<Probes>,
}

impl RollupBoostServer {
    pub fn new(
        l2_client: RpcClient,
        builder_client: Arc<dyn EngineApiExt>,
        initial_execution_mode: Arc<Mutex<ExecutionMode>>,
        block_selection_policy: Option<BlockSelectionPolicy>,
        probes: Arc<Probes>,
    ) -> Self {
<<<<<<< HEAD
=======
        HealthHandle {
            probes: probes.clone(),
            builder_client: builder_client.clone(),
            health_check_interval: Duration::from_secs(health_check_interval),
            max_unsafe_interval,
        }
        .spawn();

>>>>>>> 99045ccf
        Self {
            l2_client: Arc::new(l2_client),
            builder_client,
            block_selection_policy,
            payload_trace_context: Arc::new(PayloadTraceContext::new()),
            execution_mode: initial_execution_mode,
            probes,
        }
    }

    pub fn spawn_health_check(
        &self,
        health_check_interval: u64,
        max_unsafe_interval: u64,
    ) -> JoinHandle<()> {
        let handle = HealthHandle::new(
            self.probes.clone(),
            self.execution_mode.clone(),
            self.builder_client.clone(),
            Duration::from_secs(health_check_interval),
            max_unsafe_interval,
        );

        handle.spawn()
    }

    pub async fn start_debug_server(&self, debug_addr: &str) -> eyre::Result<()> {
        let server = DebugServer::new(self.execution_mode.clone());
        server.run(debug_addr).await?;
        Ok(())
    }

    pub fn execution_mode(&self) -> ExecutionMode {
        *self.execution_mode.lock()
    }

    async fn new_payload(&self, new_payload: NewPayload) -> RpcResult<PayloadStatus> {
        let execution_payload = ExecutionPayload::from(new_payload.clone());
        let block_hash = execution_payload.block_hash();
        let parent_hash = execution_payload.parent_hash();
        info!(message = "received new_payload", "block_hash" = %block_hash, "version" = new_payload.version().as_str());

        if let Some(causes) = self
            .payload_trace_context
            .trace_ids_from_parent_hash(&parent_hash)
            .await
        {
            causes.iter().for_each(|cause| {
                tracing::Span::current().follows_from(cause);
            });
        }

        self.payload_trace_context
            .remove_by_parent_hash(&parent_hash)
            .await;

        // async call to builder to sync the builder node
        if !self.execution_mode().is_disabled() {
            let builder = self.builder_client.clone();
            let new_payload_clone = new_payload.clone();
            tokio::spawn(async move { builder.new_payload(new_payload_clone).await });
        }
        Ok(self.l2_client.new_payload(new_payload).await?)
    }

    async fn get_payload(
        &self,
        payload_id: PayloadId,
        version: PayloadVersion,
    ) -> RpcResult<OpExecutionPayloadEnvelope> {
        let l2_fut = self.l2_client.get_payload(payload_id, version);

        // If execution mode is disabled, return the l2 payload without sending
        // the request to the builder
        if self.execution_mode().is_disabled() {
            return match l2_fut.await {
                Ok(payload) => {
                    self.probes.set_health(Health::Healthy);
                    let context = PayloadSource::L2;
                    tracing::Span::current().record("payload_source", context.to_string());
                    counter!("rpc.blocks_created", "source" => context.to_string()).increment(1);

                    let execution_payload = ExecutionPayload::from(payload.clone());
                    info!(
                        message = "returning block",
                        "hash" = %execution_payload.block_hash(),
                        "number" = %execution_payload.block_number(),
                        %context,
                        %payload_id,
                        // Add an extra label to know that this is the disabled execution mode path
                        "execution_mode" = "disabled",
                    );

                    Ok(payload)
                }

                Err(e) => {
                    self.probes.set_health(Health::ServiceUnavailable);
                    Err(e.into())
                }
            };
        }

        // Forward the get payload request to the builder
        let builder_fut = async {
            if let Some(cause) = self.payload_trace_context.trace_id(&payload_id).await {
                tracing::Span::current().follows_from(cause);
            }
            if !self
                .payload_trace_context
                .has_builder_payload(&payload_id)
                .await
            {
                info!(message = "builder has no payload, skipping get_payload call to builder");
                tracing::Span::current().record("builder_has_payload", false);
                return RpcResult::Ok(None);
            }

            // Get payload and validate with the local l2 client
            tracing::Span::current().record("builder_has_payload", true);
            info!(message = "builder has payload, calling get_payload on builder");

            let payload = self.builder_client.get_payload(payload_id, version).await?;
            let _ = self
                .l2_client
                .new_payload(NewPayload::from(payload.clone()))
                .await?;

            Ok(Some(payload))
        };

        let (l2_payload, builder_payload) = tokio::join!(l2_fut, builder_fut);

        // Evaluate the builder and l2 response and select the final payload
        let (payload, context) = {
            let l2_payload =
                l2_payload.inspect_err(|_| self.probes.set_health(Health::ServiceUnavailable))?;
            self.probes.set_health(Health::Healthy);

            // Convert Result<Option<Payload>> to Option<Payload> by extracting the inner Option.
            // If there's an error, log it and return None instead.
            let builder_payload = builder_payload
                .map_err(|e| {
                    error!(message = "error getting payload from builder", error = %e);
                    e
                })
                .unwrap_or(None);

            if let Some(builder_payload) = builder_payload {
                // Record the delta (gas and txn) between the builder and l2 payload
                let span = tracing::Span::current();
                span.record(
                    "gas_delta",
                    (builder_payload.gas_used() - l2_payload.gas_used()).to_string(),
                );
                span.record(
                    "tx_count_delta",
                    (builder_payload.tx_count() - l2_payload.tx_count()).to_string(),
                );

                // If execution mode is set to DryRun, fallback to the l2_payload,
                // otherwise prefer the builder payload
                if self.execution_mode().is_dry_run() {
                    (l2_payload, PayloadSource::L2)
                } else if let Some(selection_policy) = &self.block_selection_policy {
                    selection_policy.select_block(builder_payload, l2_payload)
                } else {
                    (builder_payload, PayloadSource::Builder)
                }
            } else {
                // Only update the health status if the builder payload fails
                // and execution mode is not set to DryRun
                if !self.execution_mode().is_dry_run() {
                    self.probes.set_health(Health::PartialContent);
                }
                (l2_payload, PayloadSource::L2)
            }
        };

        tracing::Span::current().record("payload_source", context.to_string());
        // To maintain backwards compatibility with old metrics, we need to record blocks built
        // This is temporary until we migrate to the new metrics
        counter!("rpc.blocks_created", "source" => context.to_string()).increment(1);

        let inner_payload = ExecutionPayload::from(payload.clone());
        let block_hash = inner_payload.block_hash();
        let block_number = inner_payload.block_number();

        // Note: This log message is used by integration tests to track payload context.
        // While not ideal to rely on log parsing, it provides a reliable way to verify behavior.
        // Happy to consider an alternative approach later on.
        info!(
            message = "returning block",
            "hash" = %block_hash,
            "number" = %block_number,
            %context,
            %payload_id,
        );
        Ok(payload)
    }
}

impl TryInto<RpcModule<()>> for RollupBoostServer {
    type Error = RegisterMethodError;

    fn try_into(self) -> Result<RpcModule<()>, Self::Error> {
        let mut module: RpcModule<()> = RpcModule::new(());
        module.merge(EngineApiServer::into_rpc(self))?;

        for method in module.method_names() {
            info!(?method, "method registered");
        }

        Ok(module)
    }
}

#[rpc(server, client)]
pub trait EngineApi {
    #[method(name = "engine_forkchoiceUpdatedV3")]
    async fn fork_choice_updated_v3(
        &self,
        fork_choice_state: ForkchoiceState,
        payload_attributes: Option<OpPayloadAttributes>,
    ) -> RpcResult<ForkchoiceUpdated>;

    #[method(name = "engine_getPayloadV3")]
    async fn get_payload_v3(
        &self,
        payload_id: PayloadId,
    ) -> RpcResult<OpExecutionPayloadEnvelopeV3>;

    #[method(name = "engine_newPayloadV3")]
    async fn new_payload_v3(
        &self,
        payload: ExecutionPayloadV3,
        versioned_hashes: Vec<B256>,
        parent_beacon_block_root: B256,
    ) -> RpcResult<PayloadStatus>;

    #[method(name = "engine_getPayloadV4")]
    async fn get_payload_v4(
        &self,
        payload_id: PayloadId,
    ) -> RpcResult<OpExecutionPayloadEnvelopeV4>;

    #[method(name = "engine_newPayloadV4")]
    async fn new_payload_v4(
        &self,
        payload: OpExecutionPayloadV4,
        versioned_hashes: Vec<B256>,
        parent_beacon_block_root: B256,
        execution_requests: Vec<Bytes>,
    ) -> RpcResult<PayloadStatus>;

    #[method(name = "eth_getBlockByNumber")]
    async fn get_block_by_number(&self, number: BlockNumberOrTag, full: bool) -> RpcResult<Block>;
}

#[async_trait]
impl EngineApiServer for RollupBoostServer {
    #[instrument(
        skip_all,
        err,
        fields(
            otel.kind = ?SpanKind::Server,
            head_block_hash = %fork_choice_state.head_block_hash,
            timestamp = ?payload_attributes.as_ref().map(|attrs| attrs.payload_attributes.timestamp),
            payload_id
        )
    )]
    async fn fork_choice_updated_v3(
        &self,
        fork_choice_state: ForkchoiceState,
        payload_attributes: Option<OpPayloadAttributes>,
    ) -> RpcResult<ForkchoiceUpdated> {
        // Send the FCU to the default l2 client
        let l2_fut = self
            .l2_client
            .fork_choice_updated_v3(fork_choice_state, payload_attributes.clone());

        // If execution mode is disabled, return the l2 client response immediately
        if self.execution_mode().is_disabled() {
            return Ok(l2_fut.await?);
        }

        let span = tracing::Span::current();
        // If the fcu contains payload attributes and the tx pool is disabled,
        // only forward the FCU to the default l2 client
        if let Some(attrs) = payload_attributes.as_ref() {
            if attrs.no_tx_pool.unwrap_or_default() {
                let l2_response = l2_fut.await?;
                if let Some(payload_id) = l2_response.payload_id {
                    info!(
                        message = "block building started",
                        "payload_id" = %payload_id,
                        "builder_building" = false,
                    );

                    self.payload_trace_context
                        .store(
                            payload_id,
                            fork_choice_state.head_block_hash,
                            false,
                            span.id(),
                        )
                        .await;
                }

                // We always return the value from the l2 client
                return Ok(l2_response);
            } else {
                // If the tx pool is enabled, forward the fcu
                // to both the builder and the default l2 client
                let builder_fut = self
                    .builder_client
                    .fork_choice_updated_v3(fork_choice_state, payload_attributes);

                let (l2_result, builder_result) = tokio::join!(l2_fut, builder_fut);
                let l2_response = l2_result?;

                if let Some(payload_id) = l2_response.payload_id {
                    info!(
                        message = "block building started",
                        "payload_id" = %payload_id,
                        "builder_building" = builder_result.is_ok(),
                    );

                    self.payload_trace_context
                        .store(
                            payload_id,
                            fork_choice_state.head_block_hash,
                            builder_result.is_ok(),
                            span.id(),
                        )
                        .await;
                }

                return Ok(l2_response);
            }
        } else {
            // If the FCU does not contain payload attributes
            // forward the fcu to the builder to keep it synced and immediately return the l2
            // response without awaiting the builder
            let builder_client = self.builder_client.clone();
            tokio::spawn(async move {
                // It is not critical to wait for the builder response here
                // During moments of high load, Op-node can send hundreds of FCU requests
                // and we want to ensure that we don't block the main thread in those scenarios
                builder_client
                    .fork_choice_updated_v3(fork_choice_state, payload_attributes)
                    .await
            });
            return Ok(l2_fut.await?);
        }
    }

    #[instrument(
        skip_all,
        err,
        fields(
            otel.kind = ?SpanKind::Server,
            %payload_id,
            payload_source,
            gas_delta,
            tx_count_delta,
            builder_has_payload,
        )
    )]
    async fn get_payload_v3(
        &self,
        payload_id: PayloadId,
    ) -> RpcResult<OpExecutionPayloadEnvelopeV3> {
        info!("received get_payload_v3");

        match self.get_payload(payload_id, PayloadVersion::V3).await? {
            OpExecutionPayloadEnvelope::V3(v3) => Ok(v3),
            OpExecutionPayloadEnvelope::V4(_) => Err(ErrorObject::owned(
                INVALID_REQUEST_CODE,
                "Payload version 4 not supported",
                None::<String>,
            )),
        }
    }

    #[instrument(
        skip_all,
        err,
        fields(
            otel.kind = ?SpanKind::Server,
        )
    )]
    async fn new_payload_v3(
        &self,
        payload: ExecutionPayloadV3,
        versioned_hashes: Vec<B256>,
        parent_beacon_block_root: B256,
    ) -> RpcResult<PayloadStatus> {
        info!("received new_payload_v3");

        self.new_payload(NewPayload::V3(NewPayloadV3 {
            payload,
            versioned_hashes,
            parent_beacon_block_root,
        }))
        .await
    }

    #[instrument(
        skip_all,
        err,
        fields(
            otel.kind = ?SpanKind::Server,
            %payload_id,
            payload_source,
            gas_delta,
            tx_count_delta,
        )
    )]
    async fn get_payload_v4(
        &self,
        payload_id: PayloadId,
    ) -> RpcResult<OpExecutionPayloadEnvelopeV4> {
        info!("received get_payload_v4");

        match self.get_payload(payload_id, PayloadVersion::V4).await? {
            OpExecutionPayloadEnvelope::V4(v4) => Ok(v4),
            OpExecutionPayloadEnvelope::V3(_) => Err(ErrorObject::owned(
                INVALID_REQUEST_CODE,
                "Payload version 4 not supported",
                None::<String>,
            )),
        }
    }

    #[instrument(
        skip_all,
        err,
        fields(
            otel.kind = ?SpanKind::Server,
        )
    )]
    async fn new_payload_v4(
        &self,
        payload: OpExecutionPayloadV4,
        versioned_hashes: Vec<B256>,
        parent_beacon_block_root: B256,
        execution_requests: Vec<Bytes>,
    ) -> RpcResult<PayloadStatus> {
        info!("received new_payload_v4");

        self.new_payload(NewPayload::V4(NewPayloadV4 {
            payload,
            versioned_hashes,
            parent_beacon_block_root,
            execution_requests,
        }))
        .await
    }

    async fn get_block_by_number(&self, number: BlockNumberOrTag, full: bool) -> RpcResult<Block> {
        Ok(self.l2_client.get_block_by_number(number, full).await?)
    }
}

pub async fn into_buffered_request(req: HttpRequest) -> Result<BufferedRequest, BoxError> {
    let (parts, body) = req.into_parts();
    let bytes = body.collect().await?.to_bytes();
    let full = Full::<bytes::Bytes>::from(bytes.clone());
    Ok(http::Request::from_parts(parts, full))
}

pub fn from_buffered_request(req: BufferedRequest) -> HttpRequest {
    req.map(HttpBody::new)
}

#[cfg(test)]
#[allow(clippy::complexity)]
pub mod tests {
    use super::*;
    use crate::probe::ProbeLayer;
    use crate::proxy::ProxyLayer;
    use alloy_primitives::hex;
    use alloy_primitives::{FixedBytes, U256};
    use alloy_rpc_types_engine::JwtSecret;
    use alloy_rpc_types_engine::{
        BlobsBundleV1, ExecutionPayloadV1, ExecutionPayloadV2, PayloadStatusEnum,
    };
    use http::{StatusCode, Uri};
    use jsonrpsee::RpcModule;
    use jsonrpsee::http_client::HttpClient;
    use jsonrpsee::server::{Server, ServerBuilder, ServerHandle};
    use parking_lot::Mutex;
    use std::net::SocketAddr;
    use std::str::FromStr;
    use std::sync::Arc;
    use tokio::time::sleep;

    #[derive(Debug, Clone)]
    pub struct MockEngineServer {
        fcu_requests: Arc<Mutex<Vec<(ForkchoiceState, Option<OpPayloadAttributes>)>>>,
        pub get_payload_requests: Arc<Mutex<Vec<PayloadId>>>,
        new_payload_requests: Arc<Mutex<Vec<(ExecutionPayloadV3, Vec<B256>, B256)>>>,
        fcu_response: RpcResult<ForkchoiceUpdated>,
        get_payload_response: RpcResult<OpExecutionPayloadEnvelopeV3>,
        new_payload_response: RpcResult<PayloadStatus>,

        pub override_payload_id: Option<PayloadId>,
    }

    impl MockEngineServer {
        pub fn new() -> Self {
            Self {
                fcu_requests: Arc::new(Mutex::new(vec![])),
                get_payload_requests: Arc::new(Mutex::new(vec![])),
                new_payload_requests: Arc::new(Mutex::new(vec![])),
                fcu_response: Ok(ForkchoiceUpdated::new(PayloadStatus::from_status(PayloadStatusEnum::Valid))),
                get_payload_response: Ok(OpExecutionPayloadEnvelopeV3{
                    execution_payload: ExecutionPayloadV3 {
                            payload_inner: ExecutionPayloadV2 {
                                payload_inner: ExecutionPayloadV1 {
                                    base_fee_per_gas:  U256::from(7u64),
                                    block_number: 0xa946u64,
                                    block_hash: hex!("a5ddd3f286f429458a39cafc13ffe89295a7efa8eb363cf89a1a4887dbcf272b").into(),
                                    logs_bloom: hex!("00200004000000000000000080000000000200000000000000000000000000000000200000000000000000000000000000000000800000000200000000000000000000000000000000000008000000200000000000000000000001000000000000000000000000000000800000000000000000000100000000000030000000000000000040000000000000000000000000000000000800080080404000000000000008000000000008200000000000200000000000000000000000000000000000000002000000000000000000000000000000000000001000000000000000000000000000000000000000000000000000000000000100000000000000000000").into(),
                                    extra_data: hex!("d883010d03846765746888676f312e32312e31856c696e7578").into(),
                                    gas_limit: 0x1c9c380,
                                    gas_used: 0x1f4a9,
                                    timestamp: 0x651f35b8,
                                    fee_recipient: hex!("f97e180c050e5ab072211ad2c213eb5aee4df134").into(),
                                    parent_hash: hex!("d829192799c73ef28a7332313b3c03af1f2d5da2c36f8ecfafe7a83a3bfb8d1e").into(),
                                    prev_randao: hex!("753888cc4adfbeb9e24e01c84233f9d204f4a9e1273f0e29b43c4c148b2b8b7e").into(),
                                    receipts_root: hex!("4cbc48e87389399a0ea0b382b1c46962c4b8e398014bf0cc610f9c672bee3155").into(),
                                    state_root: hex!("017d7fa2b5adb480f5e05b2c95cb4186e12062eed893fc8822798eed134329d1").into(),
                                    transactions: vec![],
                                },
                                withdrawals: vec![],
                            },
                            blob_gas_used: 0xc0000,
                        excess_blob_gas: 0x580000,
                    },
                    block_value: U256::from(0),
                    blobs_bundle: BlobsBundleV1{
                        commitments: vec![],
                        proofs: vec![],
                        blobs: vec![],
                    },
                should_override_builder: false,
                parent_beacon_block_root: B256::ZERO,
            }),
            override_payload_id: None,
            new_payload_response: Ok(PayloadStatus::from_status(PayloadStatusEnum::Valid)),
        }
        }
    }

    struct TestHarness {
        l2_server: ServerHandle,
        l2_mock: MockEngineServer,
        builder_server: ServerHandle,
        builder_mock: MockEngineServer,
        server: ServerHandle,
        server_addr: SocketAddr,
        rpc_client: HttpClient,
        http_client: reqwest::Client,
    }

    impl TestHarness {
        async fn new(
            l2_mock: Option<MockEngineServer>,
            builder_mock: Option<MockEngineServer>,
        ) -> Self {
            let jwt_secret = JwtSecret::random();

            let l2_mock = l2_mock.unwrap_or(MockEngineServer::new());
            let builder_mock = builder_mock.unwrap_or(MockEngineServer::new());
            let (l2_server, l2_server_addr) = spawn_server(l2_mock.clone()).await;
            let (builder_server, builder_server_addr) = spawn_server(builder_mock.clone()).await;

            let l2_auth_rpc = Uri::from_str(&format!("http://{l2_server_addr}")).unwrap();
            let l2_client =
                RpcClient::new(l2_auth_rpc.clone(), jwt_secret, 2000, PayloadSource::L2).unwrap();

            let builder_auth_rpc = Uri::from_str(&format!("http://{builder_server_addr}")).unwrap();
            let builder_client = Arc::new(
                RpcClient::new(
                    builder_auth_rpc.clone(),
                    jwt_secret,
                    2000,
                    PayloadSource::Builder,
                )
                .unwrap(),
            );

            let (probe_layer, probes) = ProbeLayer::new();
            let execution_mode = Arc::new(Mutex::new(ExecutionMode::Enabled));

            let rollup_boost = RollupBoostServer::new(
                l2_client,
                builder_client,
                execution_mode.clone(),
                None,
                probes.clone(),
            );

            let module: RpcModule<()> = rollup_boost.try_into().unwrap();

            let http_middleware =
                tower::ServiceBuilder::new()
                    .layer(probe_layer)
                    .layer(ProxyLayer::new(
                        l2_auth_rpc,
                        jwt_secret,
                        builder_auth_rpc,
                        jwt_secret,
                        probes,
                        execution_mode.clone(),
                    ));

            let server = Server::builder()
                .set_http_middleware(http_middleware)
                .build("127.0.0.1:0".parse::<SocketAddr>().unwrap())
                .await
                .unwrap();

            let server_addr = server.local_addr().expect("missing server address");

            let server = server.start(module);

            let rpc_client = HttpClient::builder()
                .build(format!("http://{server_addr}"))
                .unwrap();
            let http_client = reqwest::Client::new();

            TestHarness {
                l2_server,
                l2_mock,
                builder_server,
                builder_mock,
                server,
                server_addr,
                rpc_client,
                http_client,
            }
        }

        async fn get(&self, path: &str) -> reqwest::Response {
            self.http_client
                .get(format!("http://{}/{}", self.server_addr, path))
                .send()
                .await
                .unwrap()
        }

        async fn cleanup(self) {
            self.l2_server.stop().unwrap();
            self.l2_server.stopped().await;
            self.builder_server.stop().unwrap();
            self.builder_server.stopped().await;
            self.server.stop().unwrap();
            self.server.stopped().await;
        }
    }

    #[tokio::test]
    async fn engine_success() {
        let test_harness = TestHarness::new(None, None).await;

        // Since no blocks have been created, the service should be unavailable
        let health = test_harness.get("healthz").await;
        assert_eq!(health.status(), StatusCode::OK);

        // test fork_choice_updated_v3 success
        let fcu = ForkchoiceState {
            head_block_hash: FixedBytes::random(),
            safe_block_hash: FixedBytes::random(),
            finalized_block_hash: FixedBytes::random(),
        };
        let fcu_response = test_harness
            .rpc_client
            .fork_choice_updated_v3(fcu, None)
            .await;
        assert!(fcu_response.is_ok());
        let fcu_requests = test_harness.l2_mock.fcu_requests.clone();
        {
            let fcu_requests_mu = fcu_requests.lock();
            let fcu_requests_builder = test_harness.builder_mock.fcu_requests.clone();
            let fcu_requests_builder_mu = fcu_requests_builder.lock();
            assert_eq!(fcu_requests_mu.len(), 1);
            assert_eq!(fcu_requests_builder_mu.len(), 1);
            let req: &(ForkchoiceState, Option<OpPayloadAttributes>) =
                fcu_requests_mu.first().unwrap();
            assert_eq!(req.0, fcu);
            assert_eq!(req.1, None);
        }

        // test new_payload_v3 success
        let new_payload_response = test_harness
            .rpc_client
            .new_payload_v3(
                test_harness
                    .l2_mock
                    .get_payload_response
                    .clone()
                    .unwrap()
                    .execution_payload
                    .clone(),
                vec![],
                B256::ZERO,
            )
            .await;
        assert!(new_payload_response.is_ok());
        let new_payload_requests = test_harness.l2_mock.new_payload_requests.clone();
        {
            let new_payload_requests_mu = new_payload_requests.lock();
            let new_payload_requests_builder =
                test_harness.builder_mock.new_payload_requests.clone();
            let new_payload_requests_builder_mu = new_payload_requests_builder.lock();
            assert_eq!(new_payload_requests_mu.len(), 1);
            assert_eq!(new_payload_requests_builder_mu.len(), 1);
            let req: &(ExecutionPayloadV3, Vec<FixedBytes<32>>, B256) =
                new_payload_requests_mu.first().unwrap();
            assert_eq!(
                req.0,
                test_harness
                    .l2_mock
                    .get_payload_response
                    .clone()
                    .unwrap()
                    .execution_payload
                    .clone()
            );
            assert_eq!(req.1, Vec::<FixedBytes<32>>::new());
            assert_eq!(req.2, B256::ZERO);
        }

        // test get_payload_v3 success
        let get_payload_response = test_harness
            .rpc_client
            .get_payload_v3(PayloadId::new([0, 0, 0, 0, 0, 0, 0, 1]))
            .await;
        assert!(get_payload_response.is_ok());
        let get_payload_requests = test_harness.l2_mock.get_payload_requests.clone();
        {
            let get_payload_requests_mu = get_payload_requests.lock();
            let get_payload_requests_builder =
                test_harness.builder_mock.get_payload_requests.clone();
            let get_payload_requests_builder_mu = get_payload_requests_builder.lock();
            let new_payload_requests = test_harness.l2_mock.new_payload_requests.clone();
            let new_payload_requests_mu = new_payload_requests.lock();
            assert_eq!(get_payload_requests_builder_mu.len(), 0);
            assert_eq!(get_payload_requests_mu.len(), 1);
            assert_eq!(new_payload_requests_mu.len(), 1);
            let req: &PayloadId = get_payload_requests_mu.first().unwrap();
            assert_eq!(*req, PayloadId::new([0, 0, 0, 0, 0, 0, 0, 1]));
        }

        // Now that a block has been produced by the l2 but not the builder
        // the health status should be Partial Content
        let health = test_harness.get("healthz").await;
        assert_eq!(health.status(), StatusCode::PARTIAL_CONTENT);

        test_harness.cleanup().await;
    }

    #[tokio::test]
    async fn builder_payload_err() {
        let mut l2_mock = MockEngineServer::new();
        l2_mock.new_payload_response = l2_mock.new_payload_response.clone().map(|mut status| {
            status.status = PayloadStatusEnum::Invalid {
                validation_error: "test".to_string(),
            };
            status
        });
        l2_mock.get_payload_response = l2_mock.get_payload_response.clone().map(|mut payload| {
            payload.block_value = U256::from(10);
            payload
        });
        let test_harness = TestHarness::new(Some(l2_mock), None).await;

        // test get_payload_v3 return l2 payload if builder payload is invalid
        let get_payload_response = test_harness
            .rpc_client
            .get_payload_v3(PayloadId::new([0, 0, 0, 0, 0, 0, 0, 0]))
            .await;
        assert!(get_payload_response.is_ok());
        assert_eq!(get_payload_response.unwrap().block_value, U256::from(10));

        test_harness.cleanup().await;
    }

    pub async fn spawn_server(mock_engine_server: MockEngineServer) -> (ServerHandle, SocketAddr) {
        let server = ServerBuilder::default().build("127.0.0.1:0").await.unwrap();
        let server_addr = server.local_addr().expect("Missing local address");

        let mut module: RpcModule<()> = RpcModule::new(());

        module
            .register_method("engine_forkchoiceUpdatedV3", move |params, _, _| {
                let params: (ForkchoiceState, Option<OpPayloadAttributes>) = params.parse()?;
                let mut fcu_requests = mock_engine_server.fcu_requests.lock();
                fcu_requests.push(params);

                let mut response = mock_engine_server.fcu_response.clone();
                if let Ok(ref mut fcu_response) = response {
                    if let Some(override_id) = mock_engine_server.override_payload_id {
                        fcu_response.payload_id = Some(override_id);
                    }
                }

                response
            })
            .unwrap();

        module
            .register_method("engine_getPayloadV3", move |params, _, _| {
                let params: (PayloadId,) = params.parse()?;
                let mut get_payload_requests = mock_engine_server.get_payload_requests.lock();
                get_payload_requests.push(params.0);

                mock_engine_server.get_payload_response.clone()
            })
            .unwrap();

        module
            .register_method("engine_newPayloadV3", move |params, _, _| {
                let params: (ExecutionPayloadV3, Vec<B256>, B256) = params.parse()?;
                let mut new_payload_requests = mock_engine_server.new_payload_requests.lock();
                new_payload_requests.push(params);

                mock_engine_server.new_payload_response.clone()
            })
            .unwrap();

        (server.start(module), server_addr)
    }

    #[tokio::test]
    async fn test_local_external_payload_ids_same() {
        let same_id: PayloadId = PayloadId::new([0, 0, 0, 0, 0, 0, 0, 42]);

        let mut l2_mock = MockEngineServer::new();
        l2_mock.fcu_response = Ok(ForkchoiceUpdated::new(PayloadStatus::from_status(
            PayloadStatusEnum::Valid,
        ))
        .with_payload_id(same_id));

        let mut builder_mock = MockEngineServer::new();
        builder_mock.override_payload_id = Some(same_id);

        let test_harness =
            TestHarness::new(Some(l2_mock.clone()), Some(builder_mock.clone())).await;

        // Test FCU call
        let fcu = ForkchoiceState {
            head_block_hash: FixedBytes::random(),
            safe_block_hash: FixedBytes::random(),
            finalized_block_hash: FixedBytes::random(),
        };
        let fcu_response = test_harness
            .rpc_client
            .fork_choice_updated_v3(fcu, None)
            .await;
        assert!(fcu_response.is_ok());

        // wait for builder to observe the FCU call
        sleep(std::time::Duration::from_millis(100)).await;

        {
            let builder_fcu_req = builder_mock.fcu_requests.lock();
            assert_eq!(builder_fcu_req.len(), 1);
            assert_eq!(l2_mock.fcu_requests.lock().len(), 1);
        }

        // Test getPayload call
        let get_res = test_harness.rpc_client.get_payload_v3(same_id).await;
        assert!(get_res.is_ok());

        // wait for builder to observe the getPayload call
        sleep(std::time::Duration::from_millis(100)).await;

        {
            let builder_gp_reqs = builder_mock.get_payload_requests.lock();
            assert_eq!(builder_gp_reqs.len(), 0);
        }

        {
            let local_gp_reqs = l2_mock.get_payload_requests.lock();
            assert_eq!(local_gp_reqs.len(), 1);
            assert_eq!(local_gp_reqs[0], same_id);
        }

        test_harness.cleanup().await;
    }

    #[tokio::test]
    async fn has_builder_payload() {
        let payload_id: PayloadId = PayloadId::new([0, 0, 0, 0, 0, 0, 0, 42]);
        let mut l2_mock = MockEngineServer::new();
        l2_mock.fcu_response = Ok(ForkchoiceUpdated::new(PayloadStatus::from_status(
            PayloadStatusEnum::Valid,
        ))
        .with_payload_id(payload_id));
        l2_mock.get_payload_response = l2_mock.get_payload_response.clone().map(|mut payload| {
            payload.block_value = U256::from(10);
            payload
        });

        let mut builder_mock = MockEngineServer::new();
        builder_mock.fcu_response = Ok(ForkchoiceUpdated::new(PayloadStatus::from_status(
            PayloadStatusEnum::Syncing,
        ))
        .with_payload_id(payload_id));
        builder_mock.get_payload_response =
            builder_mock
                .get_payload_response
                .clone()
                .map(|mut payload| {
                    payload.block_value = U256::from(15);
                    payload
                });

        let test_harness = TestHarness::new(Some(l2_mock), Some(builder_mock)).await;
        let fcu = ForkchoiceState {
            head_block_hash: FixedBytes::random(),
            safe_block_hash: FixedBytes::random(),
            finalized_block_hash: FixedBytes::random(),
        };
        let mut payload_attributes = OpPayloadAttributes {
            gas_limit: Some(1000000),
            ..Default::default()
        };
        let fcu_response = test_harness
            .rpc_client
            .fork_choice_updated_v3(fcu, Some(payload_attributes.clone()))
            .await;
        assert!(fcu_response.is_ok());

        // no tx pool is false so should return the builder payload
        let get_payload_response = test_harness.rpc_client.get_payload_v3(payload_id).await;
        assert!(get_payload_response.is_ok());
        assert_eq!(get_payload_response.unwrap().block_value, U256::from(15));

        payload_attributes.no_tx_pool = Some(true);
        let fcu_response = test_harness
            .rpc_client
            .fork_choice_updated_v3(fcu, Some(payload_attributes))
            .await;
        assert!(fcu_response.is_ok());

        // no tx pool is true so should return the l2 payload
        let get_payload_response = test_harness.rpc_client.get_payload_v3(payload_id).await;
        assert!(get_payload_response.is_ok());
        assert_eq!(get_payload_response.unwrap().block_value, U256::from(10));

        test_harness.cleanup().await;
    }

    #[tokio::test]
    async fn l2_client_fails_fcu() {
        // If the canonical l2 client fails the FCU call, it does not matter what the builder returns
        // the FCU call should fail
        let mut l2_mock = MockEngineServer::new();
        l2_mock.fcu_response = Err(ErrorObject::owned(
            INVALID_REQUEST_CODE,
            "Payload version 4 not supported",
            None::<String>,
        ));

        let test_harness = TestHarness::new(Some(l2_mock), None).await;

        let fcu = ForkchoiceState {
            head_block_hash: FixedBytes::random(),
            safe_block_hash: FixedBytes::random(),
            finalized_block_hash: FixedBytes::random(),
        };
        let fcu_response = test_harness
            .rpc_client
            .fork_choice_updated_v3(fcu, None)
            .await;
        assert!(fcu_response.is_err());

        let payload_attributes = OpPayloadAttributes {
            gas_limit: Some(1000000),
            ..Default::default()
        };
        let fcu_response = test_harness
            .rpc_client
            .fork_choice_updated_v3(fcu, Some(payload_attributes))
            .await;
        assert!(fcu_response.is_err());
    }
}<|MERGE_RESOLUTION|>--- conflicted
+++ resolved
@@ -35,12 +35,8 @@
 use parking_lot::Mutex;
 use std::sync::Arc;
 use std::time::Duration;
-<<<<<<< HEAD
 use tokio::task::JoinHandle;
-use tracing::{info, instrument};
-=======
 use tracing::{error, info, instrument};
->>>>>>> 99045ccf
 
 pub type Request = HttpRequest;
 pub type Response = HttpResponse;
@@ -65,17 +61,6 @@
         block_selection_policy: Option<BlockSelectionPolicy>,
         probes: Arc<Probes>,
     ) -> Self {
-<<<<<<< HEAD
-=======
-        HealthHandle {
-            probes: probes.clone(),
-            builder_client: builder_client.clone(),
-            health_check_interval: Duration::from_secs(health_check_interval),
-            max_unsafe_interval,
-        }
-        .spawn();
-
->>>>>>> 99045ccf
         Self {
             l2_client: Arc::new(l2_client),
             builder_client,
