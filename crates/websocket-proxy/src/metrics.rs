--- conflicted
+++ resolved
@@ -24,15 +24,9 @@
     #[metric(describe = "Count of rate limited request")]
     pub rate_limited_requests: Counter,
 
-<<<<<<< HEAD
-=======
     #[metric(describe = "Count of unauthorized requests with invalid API keys")]
     pub unauthorized_requests: Counter,
 
-    #[metric(describe = "Count of times that a client lagged")]
-    pub lag_events: Counter,
-
->>>>>>> ac3e12bb
     #[metric(describe = "Count of times upstream receiver was closed/errored")]
     pub upstream_errors: Counter,
 
