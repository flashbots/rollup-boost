--- conflicted
+++ resolved
@@ -113,18 +113,10 @@
         debug!("get_balance: {:?}, {:?}", address, block_number);
 
         let block_id = block_number.unwrap_or_default();
-<<<<<<< HEAD
-        #[allow(clippy::collapsible_if)]
-        if block_id.is_pending() {
-            if let Some(balance) = self.flashblocks_api.get_balance(address).await {
-                return Ok(balance);
-            }
-=======
         if block_id.is_pending()
             && let Some(balance) = self.flashblocks_api.get_balance(address).await
         {
             return Ok(balance);
->>>>>>> 0ce4158b
         }
         EthState::balance(&self.eth_api, address, block_number)
             .await
