--- conflicted
+++ resolved
@@ -1,10 +1,6 @@
 use crate::client::ExecutionClient;
-<<<<<<< HEAD
-use crate::debug_api;
+use crate::debug_api::DebugServer;
 use crate::flashblocks::FlashblocksService;
-=======
-use crate::debug_api::DebugServer;
->>>>>>> 84d1934a
 use crate::metrics::ServerMetrics;
 use alloy_primitives::B256;
 use moka::sync::Cache;
@@ -16,13 +12,6 @@
     ExecutionPayload, ExecutionPayloadV3, ForkchoiceState, ForkchoiceUpdated, PayloadId,
     PayloadStatus,
 };
-<<<<<<< HEAD
-use jsonrpsee::core::{async_trait, ClientError, RegisterMethodError, RpcResult};
-use jsonrpsee::proc_macros::rpc;
-use jsonrpsee::types::error::INVALID_REQUEST_CODE;
-use jsonrpsee::types::ErrorObject;
-=======
->>>>>>> 84d1934a
 use jsonrpsee::RpcModule;
 use jsonrpsee::core::{ClientError, RegisterMethodError, RpcResult, async_trait};
 use jsonrpsee::types::ErrorObject;
@@ -35,13 +24,9 @@
 
 use tracing::{debug, error, info};
 
-<<<<<<< HEAD
-const CACHE_SIZE: usize = 100;
-=======
 use jsonrpsee::proc_macros::rpc;
 
 const CACHE_SIZE: u64 = 100;
->>>>>>> 84d1934a
 
 pub struct PayloadTraceContext {
     tracer: BoxedTracer,
@@ -139,12 +124,8 @@
     pub boost_sync: bool,
     pub metrics: Option<Arc<ServerMetrics>>,
     pub payload_trace_context: Arc<PayloadTraceContext>,
-<<<<<<< HEAD
     pub flashblocks_client: Option<Arc<FlashblocksService>>,
     pub execution_mode: Arc<Mutex<ExecutionMode>>,
-=======
-    execution_mode: Arc<Mutex<ExecutionMode>>,
->>>>>>> 84d1934a
 }
 
 impl RollupBoostServer {
@@ -153,11 +134,8 @@
         builder_client: ExecutionClient,
         boost_sync: bool,
         metrics: Option<Arc<ServerMetrics>>,
-<<<<<<< HEAD
         flashblocks_client: Option<FlashblocksService>,
-=======
         initial_execution_mode: ExecutionMode,
->>>>>>> 84d1934a
     ) -> Self {
         Self {
             l2_client,
@@ -165,12 +143,8 @@
             boost_sync,
             metrics,
             payload_trace_context: Arc::new(PayloadTraceContext::new()),
-<<<<<<< HEAD
             flashblocks_client: flashblocks_client.map(Arc::new),
-            execution_mode: Arc::new(Mutex::new(ExecutionMode::Enabled)),
-=======
             execution_mode: Arc::new(Mutex::new(initial_execution_mode)),
->>>>>>> 84d1934a
         }
     }
 
@@ -362,32 +336,21 @@
                         fork_choice_state.head_block_hash,
                         parent_span,
                     );
+
+                    if let Some(flashblocks_client) = &self.flashblocks_client {
+                        flashblocks_client
+                            .set_current_payload_id(local_payload_id)
+                            .await;
+                    }
+
                     Some(
                         self.payload_trace_context
                             .tracer
                             .start_with_context("fcu", &ctx),
                     )
-<<<<<<< HEAD
-                    .await;
-
-                if let Some(flashblocks_client) = &self.flashblocks_client {
-                    flashblocks_client
-                        .set_current_payload_id(local_payload_id)
-                        .await;
-                }
-                Some(
-                    self.payload_trace_context
-                        .tracer
-                        .start_with_context("fcu", &ctx),
-                )
-            } else {
-                None
-            };
-=======
                 } else {
                     None
                 };
->>>>>>> 84d1934a
 
             // async call to builder to trigger payload building and sync
             let builder_client = self.builder_client.clone();
@@ -781,18 +744,14 @@
             )
             .unwrap();
 
-<<<<<<< HEAD
-            let rollup_boost_client =
-                RollupBoostServer::new(l2_client, builder_client, boost_sync, None, None);
-=======
             let rollup_boost_client = RollupBoostServer::new(
                 l2_client,
                 builder_client,
                 boost_sync,
                 None,
+                None,
                 ExecutionMode::Enabled,
             );
->>>>>>> 84d1934a
 
             let module: RpcModule<()> = rollup_boost_client.try_into().unwrap();
 
