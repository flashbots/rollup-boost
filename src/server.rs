use crate::{
    HealthHandle,
    client::rpc::RpcClient,
    debug_api::DebugServer,
    probe::{Health, Probes},
};
use alloy_primitives::{B256, Bytes};
use alloy_rpc_types_eth::{Block, BlockNumberOrTag};
use futures::{StreamExt as _, stream};
use metrics::counter;
use moka::future::Cache;
use opentelemetry::trace::SpanKind;
use parking_lot::Mutex;
use std::sync::Arc;

use crate::debug_api::ExecutionMode;
use alloy_rpc_types_engine::{
    ExecutionPayload, ExecutionPayloadV3, ForkchoiceState, ForkchoiceUpdated, PayloadId,
    PayloadStatus,
};
use jsonrpsee::RpcModule;
use jsonrpsee::core::{RegisterMethodError, RpcResult, async_trait};
use jsonrpsee::proc_macros::rpc;
use jsonrpsee::types::ErrorObject;
use jsonrpsee::types::error::INVALID_REQUEST_CODE;
use op_alloy_rpc_types_engine::{
    OpExecutionPayloadEnvelopeV3, OpExecutionPayloadEnvelopeV4, OpExecutionPayloadV4,
    OpPayloadAttributes,
};
use tokio::task::JoinHandle;
use tracing::{info, instrument};

const CACHE_SIZE: u64 = 100;

#[derive(Debug, Clone)]
pub struct PayloadTrace {
    pub builder_has_payload: bool,
    pub trace_id: Option<tracing::Id>,
}

pub struct PayloadTraceContext {
    block_hash_to_payload_ids: Cache<B256, Vec<PayloadId>>,
    payload_id: Cache<PayloadId, PayloadTrace>,
}

impl PayloadTraceContext {
    fn new() -> Self {
        PayloadTraceContext {
            block_hash_to_payload_ids: Cache::new(CACHE_SIZE),
            payload_id: Cache::new(CACHE_SIZE),
        }
    }

    async fn store(
        &self,
        payload_id: PayloadId,
        parent_hash: B256,
        builder_has_payload: bool,
        trace_id: Option<tracing::Id>,
    ) {
        self.payload_id
            .insert(
                payload_id,
                PayloadTrace {
                    builder_has_payload,
                    trace_id,
                },
            )
            .await;
        self.block_hash_to_payload_ids
            .entry(parent_hash)
            .and_upsert_with(|o| match o {
                Some(e) => {
                    let mut payloads = e.into_value();
                    payloads.push(payload_id);
                    std::future::ready(payloads)
                }
                None => std::future::ready(vec![payload_id]),
            })
            .await;
    }

    async fn trace_ids_from_parent_hash(&self, parent_hash: &B256) -> Option<Vec<tracing::Id>> {
        match self.block_hash_to_payload_ids.get(parent_hash).await {
            Some(payload_ids) => Some(
                stream::iter(payload_ids.iter())
                    .filter_map(|payload_id| async {
                        self.payload_id
                            .get(payload_id)
                            .await
                            .and_then(|x| x.trace_id)
                    })
                    .collect()
                    .await,
            ),
            None => None,
        }
    }

    async fn trace_id(&self, payload_id: &PayloadId) -> Option<tracing::Id> {
        self.payload_id
            .get(payload_id)
            .await
            .and_then(|x| x.trace_id)
    }

    async fn has_builder_payload(&self, payload_id: &PayloadId) -> bool {
        self.payload_id
            .get(payload_id)
            .await
            .map(|x| x.builder_has_payload)
            .unwrap_or_default()
    }

    async fn remove_by_parent_hash(&self, block_hash: &B256) {
        if let Some(payload_ids) = self.block_hash_to_payload_ids.remove(block_hash).await {
            for payload_id in payload_ids.iter() {
                self.payload_id.remove(payload_id).await;
            }
        }
    }
}

pub struct RollupBoostServer {
    pub l2_client: Arc<RpcClient>,
    pub builder_client: Arc<RpcClient>,
    pub payload_trace_context: Arc<PayloadTraceContext>,
    health_handle: JoinHandle<()>,
    execution_mode: Arc<Mutex<ExecutionMode>>,
    probes: Arc<Probes>,
}

impl RollupBoostServer {
    pub fn new(
        l2_client: RpcClient,
        builder_client: RpcClient,
        initial_execution_mode: ExecutionMode,
        probes: Arc<Probes>,
        health_check_interval: u64,
        max_unsafe_interval: u64,
    ) -> Self {
        let health_handle = HealthHandle {
            probes: probes.clone(),
            builder_client: Arc::new(builder_client.clone()),
            health_check_interval,
            max_unsafe_interval,
        }
        .spawn();

        Self {
            l2_client: Arc::new(l2_client),
            builder_client: Arc::new(builder_client),
            payload_trace_context: Arc::new(PayloadTraceContext::new()),
            execution_mode: Arc::new(Mutex::new(initial_execution_mode)),
            probes,
            health_handle,
        }
    }

    pub async fn start_debug_server(&self, debug_addr: &str) -> eyre::Result<()> {
        let server = DebugServer::new(self.execution_mode.clone());
        server.run(debug_addr).await?;
        Ok(())
    }

    pub fn execution_mode(&self) -> ExecutionMode {
        *self.execution_mode.lock()
    }

    pub fn health_handle(&self) -> &JoinHandle<()> {
        &self.health_handle
    }
}

impl TryInto<RpcModule<()>> for RollupBoostServer {
    type Error = RegisterMethodError;

    fn try_into(self) -> Result<RpcModule<()>, Self::Error> {
        let mut module: RpcModule<()> = RpcModule::new(());
        module.merge(EngineApiServer::into_rpc(self))?;

        for method in module.method_names() {
            info!(?method, "method registered");
        }

        Ok(module)
    }
}

#[derive(Debug, Clone)]
pub enum PayloadSource {
    L2,
    Builder,
}

impl std::fmt::Display for PayloadSource {
    fn fmt(&self, f: &mut std::fmt::Formatter<'_>) -> std::fmt::Result {
        match self {
            PayloadSource::L2 => write!(f, "l2"),
            PayloadSource::Builder => write!(f, "builder"),
        }
    }
}

#[allow(dead_code)]
impl PayloadSource {
    pub fn is_builder(&self) -> bool {
        matches!(self, PayloadSource::Builder)
    }

    pub fn is_l2(&self) -> bool {
        matches!(self, PayloadSource::L2)
    }
}

#[rpc(server, client)]
pub trait EngineApi {
    #[method(name = "engine_forkchoiceUpdatedV3")]
    async fn fork_choice_updated_v3(
        &self,
        fork_choice_state: ForkchoiceState,
        payload_attributes: Option<OpPayloadAttributes>,
    ) -> RpcResult<ForkchoiceUpdated>;

    #[method(name = "engine_getPayloadV3")]
    async fn get_payload_v3(
        &self,
        payload_id: PayloadId,
    ) -> RpcResult<OpExecutionPayloadEnvelopeV3>;

    #[method(name = "engine_newPayloadV3")]
    async fn new_payload_v3(
        &self,
        payload: ExecutionPayloadV3,
        versioned_hashes: Vec<B256>,
        parent_beacon_block_root: B256,
    ) -> RpcResult<PayloadStatus>;

    #[method(name = "engine_getPayloadV4")]
    async fn get_payload_v4(
        &self,
        payload_id: PayloadId,
    ) -> RpcResult<OpExecutionPayloadEnvelopeV4>;

    #[method(name = "engine_newPayloadV4")]
    async fn new_payload_v4(
        &self,
        payload: OpExecutionPayloadV4,
        versioned_hashes: Vec<B256>,
        parent_beacon_block_root: B256,
        execution_requests: Vec<Bytes>,
    ) -> RpcResult<PayloadStatus>;

    #[method(name = "eth_getBlockByNumber")]
    async fn get_block_by_number(&self, number: BlockNumberOrTag, full: bool) -> RpcResult<Block>;
}

#[async_trait]
impl EngineApiServer for RollupBoostServer {
    #[instrument(
        skip_all,
        err,
        fields(
            otel.kind = ?SpanKind::Server,
            has_attributes = payload_attributes.is_some(),
            head_block_hash = %fork_choice_state.head_block_hash,
            timestamp = ?payload_attributes.as_ref().map(|attrs| attrs.payload_attributes.timestamp),
            payload_id
        )
    )]
    async fn fork_choice_updated_v3(
        &self,
        fork_choice_state: ForkchoiceState,
        payload_attributes: Option<OpPayloadAttributes>,
    ) -> RpcResult<ForkchoiceUpdated> {
        // Send the FCU to the default l2 client
        let l2_fut = self
            .l2_client
            .fork_choice_updated_v3(fork_choice_state, payload_attributes.clone());

        // If execution mode is disabled, return the l2 client response immediately
        if self.execution_mode().is_disabled() {
            return Ok(l2_fut.await?);
        }

        let span = tracing::Span::current();
        // If the fcu contains payload attributes and the tx pool is disabled,
        // only forward the FCU to the default l2 client
        if let Some(attrs) = payload_attributes.as_ref() {
            if attrs.no_tx_pool.unwrap_or_default() {
                let l2_response = l2_fut.await?;
                if let Some(payload_id) = l2_response.payload_id {
                    info!(
                        message = "block building started",
                        "payload_id" = %payload_id,
                        "builder_building" = false,
                    );

                    self.payload_trace_context
                        .store(
                            payload_id,
                            fork_choice_state.head_block_hash,
                            false,
                            span.id(),
                        )
                        .await;
                }

                // We always return the value from the l2 client
                return Ok(l2_response);
            } else {
                // If the tx pool is enabled, forward the fcu
                // to both the builder and the default l2 client
                let builder_fut = self
                    .builder_client
                    .fork_choice_updated_v3(fork_choice_state, payload_attributes);

                let (l2_result, builder_result) = tokio::join!(l2_fut, builder_fut);
                let l2_response = l2_result?;

                if let Some(payload_id) = l2_response.payload_id {
                    info!(
                        message = "block building started",
                        "payload_id" = %payload_id,
                        "builder_building" = builder_result.is_ok(),
                    );

                    self.payload_trace_context
                        .store(
                            payload_id,
                            fork_choice_state.head_block_hash,
                            builder_result.is_ok(),
                            span.id(),
                        )
                        .await;
                }

                return Ok(l2_response);
            }
        } else {
            // If the FCU does not contain payload attributes
            // forward the fcu to the builder to keep it synced and immediately return the l2
            // response without awaiting the builder
            let builder_client = self.builder_client.clone();
            tokio::spawn(async move {
                // It is not critical to wait for the builder response here
                // During moments of high load, Op-node can send hundreds of FCU requests
                // and we want to ensure that we don't block the main thread in those scenarios
                builder_client
                    .fork_choice_updated_v3(fork_choice_state, payload_attributes)
                    .await
            });
            return Ok(l2_fut.await?);
        }
    }

    #[instrument(
        skip_all,
        err,
        fields(
            otel.kind = ?SpanKind::Server,
            %payload_id,
            payload_source
        )
    )]
    async fn get_payload_v3(
        &self,
        payload_id: PayloadId,
    ) -> RpcResult<OpExecutionPayloadEnvelopeV3> {
        info!("received get_payload_v3");

        match self.get_payload(payload_id, Version::V3).await? {
            OpExecutionPayloadEnvelope::V3(v3) => Ok(v3),
            OpExecutionPayloadEnvelope::V4(_) => Err(ErrorObject::owned(
                INVALID_REQUEST_CODE,
                "Payload version 4 not supported",
                None::<String>,
            )),
        }
    }

    #[instrument(
        skip_all,
        err,
        fields(
            otel.kind = ?SpanKind::Server,
        )
    )]
    async fn new_payload_v3(
        &self,
        payload: ExecutionPayloadV3,
        versioned_hashes: Vec<B256>,
        parent_beacon_block_root: B256,
    ) -> RpcResult<PayloadStatus> {
        info!("received new_payload_v3");

        self.new_payload(NewPayload::V3(NewPayloadV3 {
            payload,
            versioned_hashes,
            parent_beacon_block_root,
        }))
        .await
    }

    #[instrument(
        skip_all,
        err,
        fields(
            otel.kind = ?SpanKind::Server,
            %payload_id,
            payload_source
        )
    )]
    async fn get_payload_v4(
        &self,
        payload_id: PayloadId,
    ) -> RpcResult<OpExecutionPayloadEnvelopeV4> {
        info!("received get_payload_v4");

        match self.get_payload(payload_id, Version::V4).await? {
            OpExecutionPayloadEnvelope::V4(v4) => Ok(v4),
            OpExecutionPayloadEnvelope::V3(_) => Err(ErrorObject::owned(
                INVALID_REQUEST_CODE,
                "Payload version 4 not supported",
                None::<String>,
            )),
        }
    }

    #[instrument(
        skip_all,
        err,
        fields(
            otel.kind = ?SpanKind::Server,
        )
    )]
    async fn new_payload_v4(
        &self,
        payload: OpExecutionPayloadV4,
        versioned_hashes: Vec<B256>,
        parent_beacon_block_root: B256,
        execution_requests: Vec<Bytes>,
    ) -> RpcResult<PayloadStatus> {
        info!("received new_payload_v4");

        self.new_payload(NewPayload::V4(NewPayloadV4 {
            payload,
            versioned_hashes,
            parent_beacon_block_root,
            execution_requests,
        }))
        .await
    }

    async fn get_block_by_number(&self, number: BlockNumberOrTag, full: bool) -> RpcResult<Block> {
        Ok(self.l2_client.get_block_by_number(number, full).await?)
    }
}

#[derive(Debug, Clone)]
pub enum OpExecutionPayloadEnvelope {
    V3(OpExecutionPayloadEnvelopeV3),
    V4(OpExecutionPayloadEnvelopeV4),
}

impl OpExecutionPayloadEnvelope {
    pub fn version(&self) -> Version {
        match self {
            OpExecutionPayloadEnvelope::V3(_) => Version::V3,
            OpExecutionPayloadEnvelope::V4(_) => Version::V4,
        }
    }
}

impl From<OpExecutionPayloadEnvelope> for ExecutionPayload {
    fn from(envelope: OpExecutionPayloadEnvelope) -> Self {
        match envelope {
            OpExecutionPayloadEnvelope::V3(v3) => ExecutionPayload::from(v3.execution_payload),
            OpExecutionPayloadEnvelope::V4(v4) => {
                ExecutionPayload::from(v4.execution_payload.payload_inner)
            }
        }
    }
}

#[derive(Debug, Clone)]
pub struct NewPayloadV3 {
    pub payload: ExecutionPayloadV3,
    pub versioned_hashes: Vec<B256>,
    pub parent_beacon_block_root: B256,
}

#[derive(Debug, Clone)]
pub struct NewPayloadV4 {
    pub payload: OpExecutionPayloadV4,
    pub versioned_hashes: Vec<B256>,
    pub parent_beacon_block_root: B256,
    pub execution_requests: Vec<Bytes>,
}

#[derive(Debug, Clone)]
pub enum NewPayload {
    V3(NewPayloadV3),
    V4(NewPayloadV4),
}

impl NewPayload {
    pub fn version(&self) -> Version {
        match self {
            NewPayload::V3(_) => Version::V3,
            NewPayload::V4(_) => Version::V4,
        }
    }
}

impl From<OpExecutionPayloadEnvelope> for NewPayload {
    fn from(envelope: OpExecutionPayloadEnvelope) -> Self {
        match envelope {
            OpExecutionPayloadEnvelope::V3(v3) => NewPayload::V3(NewPayloadV3 {
                payload: v3.execution_payload,
                versioned_hashes: vec![],
                parent_beacon_block_root: v3.parent_beacon_block_root,
            }),
            OpExecutionPayloadEnvelope::V4(v4) => NewPayload::V4(NewPayloadV4 {
                payload: v4.execution_payload,
                versioned_hashes: vec![],
                parent_beacon_block_root: v4.parent_beacon_block_root,
                execution_requests: v4.execution_requests,
            }),
        }
    }
}

impl From<NewPayload> for ExecutionPayload {
    fn from(new_payload: NewPayload) -> Self {
        match new_payload {
            NewPayload::V3(v3) => ExecutionPayload::from(v3.payload),
            NewPayload::V4(v4) => ExecutionPayload::from(v4.payload.payload_inner),
        }
    }
}

#[derive(Debug, Clone, Copy)]
pub enum Version {
    V3,
    V4,
}

impl Version {
    pub fn as_str(&self) -> &'static str {
        match self {
            Version::V3 => "v3",
            Version::V4 => "v4",
        }
    }
}

impl RollupBoostServer {
    async fn new_payload(&self, new_payload: NewPayload) -> RpcResult<PayloadStatus> {
        let execution_payload = ExecutionPayload::from(new_payload.clone());
        let block_hash = execution_payload.block_hash();
        let parent_hash = execution_payload.parent_hash();
        info!(message = "received new_payload", "block_hash" = %block_hash, "version" = new_payload.version().as_str());

<<<<<<< HEAD
        if let Some(causes) = self
            .payload_trace_context
            .trace_ids_from_parent_hash(&parent_hash)
        {
            causes.iter().for_each(|cause| {
                tracing::Span::current().follows_from(cause);
            });
        }

        self.payload_trace_context
            .remove_by_parent_hash(&parent_hash);
=======
        // async call to builder to sync the builder node
        let execution_mode = self.execution_mode();
        if !execution_mode.is_disabled() {
            if let Some(causes) = self
                .payload_trace_context
                .trace_ids_from_parent_hash(&parent_hash)
                .await
            {
                causes.iter().for_each(|cause| {
                    tracing::Span::current().follows_from(cause);
                });
            }

            self.payload_trace_context
                .remove_by_parent_hash(&parent_hash)
                .await;
>>>>>>> c340aa09

        // async call to builder to sync the builder node
        if !self.execution_mode().is_disabled() {
            let builder = self.builder_client.clone();
            let new_payload_clone = new_payload.clone();
            tokio::spawn(async move { builder.new_payload(new_payload_clone).await });
        }
        Ok(self.l2_client.new_payload(new_payload).await?)
    }

    async fn get_payload(
        &self,
        payload_id: PayloadId,
        version: Version,
    ) -> RpcResult<OpExecutionPayloadEnvelope> {
        let l2_fut = self.l2_client.get_payload(payload_id, version);

        // If execution mode is disabled, return the l2 payload without sending
        // the request to the builder
        if self.execution_mode().is_disabled() {
            return match l2_fut.await {
                Ok(payload) => {
                    self.probes.set_health(Health::Healthy);
                    let context = PayloadSource::L2;
                    tracing::Span::current().record("payload_source", context.to_string());
                    counter!("rpc.blocks_created", "source" => context.to_string()).increment(1);

                    let execution_payload = ExecutionPayload::from(payload.clone());
                    info!(
                        message = "returning block",
                        "hash" = %execution_payload.block_hash(),
                        "number" = %execution_payload.block_number(),
                        %context,
                        %payload_id,
                    );

                    Ok(payload)
                }

                Err(e) => {
                    self.probes.set_health(Health::ServiceUnavailable);
                    Err(e.into())
                }
            };
        }

        // Forward the get payload request to the builder
        let builder_fut = async {
            if let Some(cause) = self.payload_trace_context.trace_id(&payload_id).await {
                tracing::Span::current().follows_from(cause);
            }
            if !self
                .payload_trace_context
                .has_builder_payload(&payload_id)
                .await
            {
                info!(message = "builder has no payload, skipping get_payload call to builder");
                return RpcResult::Ok(None);
            }

            // Get payload and validate with the local l2 client
            let payload = self.builder_client.get_payload(payload_id, version).await?;
            let _ = self
                .l2_client
                .new_payload(NewPayload::from(payload.clone()))
                .await?;

            Ok(Some(payload))
        };

        let (l2_payload, builder_payload) = tokio::join!(l2_fut, builder_fut);

        // Evaluate the builder and l2 response and select the final payload
        let (payload, context) = {
            let l2_payload =
                l2_payload.inspect_err(|_| self.probes.set_health(Health::ServiceUnavailable))?;
            self.probes.set_health(Health::Healthy);

            if let Ok(Some(payload)) = builder_payload {
                if self.execution_mode().is_dry_run() {
                    (l2_payload, PayloadSource::L2)
                } else {
                    (payload, PayloadSource::Builder)
                }
            } else {
                self.probes.set_health(Health::PartialContent);
                (l2_payload, PayloadSource::L2)
            }
        };

        tracing::Span::current().record("payload_source", context.to_string());
        // To maintain backwards compatibility with old metrics, we need to record blocks built
        // This is temporary until we migrate to the new metrics
        counter!("rpc.blocks_created", "source" => context.to_string()).increment(1);

        let inner_payload = ExecutionPayload::from(payload.clone());
        let block_hash = inner_payload.block_hash();
        let block_number = inner_payload.block_number();

        // Note: This log message is used by integration tests to track payload context.
        // While not ideal to rely on log parsing, it provides a reliable way to verify behavior.
        // Happy to consider an alternative approach later on.
        info!(
            message = "returning block",
            "hash" = %block_hash,
            "number" = %block_number,
            %context,
            %payload_id,
        );
        Ok(payload)
    }
}

#[cfg(test)]
#[allow(clippy::complexity)]
mod tests {
    use crate::probe::ProbeLayer;
    use crate::proxy::ProxyLayer;

    use super::*;
    use alloy_primitives::hex;
    use alloy_primitives::{FixedBytes, U256};
    use alloy_rpc_types_engine::JwtSecret;
    use alloy_rpc_types_engine::{
        BlobsBundleV1, ExecutionPayloadV1, ExecutionPayloadV2, PayloadStatusEnum,
    };
    use http::{StatusCode, Uri};
    use jsonrpsee::RpcModule;
    use jsonrpsee::http_client::HttpClient;
    use jsonrpsee::server::{Server, ServerBuilder, ServerHandle};
    use parking_lot::Mutex;
    use std::net::SocketAddr;
    use std::str::FromStr;
    use std::sync::Arc;
    use tokio::time::sleep;

    const HOST: &str = "0.0.0.0";
    const L2_PORT: u16 = 8545;
    const L2_ADDR: &str = "127.0.0.1:8545";
    const BUILDER_PORT: u16 = 8544;
    const BUILDER_ADDR: &str = "127.0.0.1:8544";
    const SERVER_ADDR: &str = "0.0.0.0:8556";

    #[derive(Debug, Clone)]
    pub struct MockEngineServer {
        fcu_requests: Arc<Mutex<Vec<(ForkchoiceState, Option<OpPayloadAttributes>)>>>,
        get_payload_requests: Arc<Mutex<Vec<PayloadId>>>,
        new_payload_requests: Arc<Mutex<Vec<(ExecutionPayloadV3, Vec<B256>, B256)>>>,
        fcu_response: RpcResult<ForkchoiceUpdated>,
        get_payload_response: RpcResult<OpExecutionPayloadEnvelopeV3>,
        new_payload_response: RpcResult<PayloadStatus>,

        pub override_payload_id: Option<PayloadId>,
    }

    impl MockEngineServer {
        pub fn new() -> Self {
            Self {
                fcu_requests: Arc::new(Mutex::new(vec![])),
                get_payload_requests: Arc::new(Mutex::new(vec![])),
                new_payload_requests: Arc::new(Mutex::new(vec![])),
                fcu_response: Ok(ForkchoiceUpdated::new(PayloadStatus::from_status(PayloadStatusEnum::Valid))),
                get_payload_response: Ok(OpExecutionPayloadEnvelopeV3{
                    execution_payload: ExecutionPayloadV3 {
                            payload_inner: ExecutionPayloadV2 {
                                payload_inner: ExecutionPayloadV1 {
                                    base_fee_per_gas:  U256::from(7u64),
                                    block_number: 0xa946u64,
                                    block_hash: hex!("a5ddd3f286f429458a39cafc13ffe89295a7efa8eb363cf89a1a4887dbcf272b").into(),
                                    logs_bloom: hex!("00200004000000000000000080000000000200000000000000000000000000000000200000000000000000000000000000000000800000000200000000000000000000000000000000000008000000200000000000000000000001000000000000000000000000000000800000000000000000000100000000000030000000000000000040000000000000000000000000000000000800080080404000000000000008000000000008200000000000200000000000000000000000000000000000000002000000000000000000000000000000000000001000000000000000000000000000000000000000000000000000000000000100000000000000000000").into(),
                                    extra_data: hex!("d883010d03846765746888676f312e32312e31856c696e7578").into(),
                                    gas_limit: 0x1c9c380,
                                    gas_used: 0x1f4a9,
                                    timestamp: 0x651f35b8,
                                    fee_recipient: hex!("f97e180c050e5ab072211ad2c213eb5aee4df134").into(),
                                    parent_hash: hex!("d829192799c73ef28a7332313b3c03af1f2d5da2c36f8ecfafe7a83a3bfb8d1e").into(),
                                    prev_randao: hex!("753888cc4adfbeb9e24e01c84233f9d204f4a9e1273f0e29b43c4c148b2b8b7e").into(),
                                    receipts_root: hex!("4cbc48e87389399a0ea0b382b1c46962c4b8e398014bf0cc610f9c672bee3155").into(),
                                    state_root: hex!("017d7fa2b5adb480f5e05b2c95cb4186e12062eed893fc8822798eed134329d1").into(),
                                    transactions: vec![],
                                },
                                withdrawals: vec![],
                            },
                            blob_gas_used: 0xc0000,
                        excess_blob_gas: 0x580000,
                    },
                    block_value: U256::from(0),
                    blobs_bundle: BlobsBundleV1{
                        commitments: vec![],
                        proofs: vec![],
                        blobs: vec![],
                    },
                should_override_builder: false,
                parent_beacon_block_root: B256::ZERO,
            }),
            override_payload_id: None,
            new_payload_response: Ok(PayloadStatus::from_status(PayloadStatusEnum::Valid)),
        }
        }
    }

    struct TestHarness {
        l2_server: ServerHandle,
        l2_mock: MockEngineServer,
        builder_server: ServerHandle,
        builder_mock: MockEngineServer,
        server: ServerHandle,
        rpc_client: HttpClient,
        http_client: reqwest::Client,
    }

    impl TestHarness {
        async fn new(
            l2_mock: Option<MockEngineServer>,
            builder_mock: Option<MockEngineServer>,
        ) -> Self {
            let jwt_secret = JwtSecret::random();

            let l2_auth_rpc = Uri::from_str(&format!("http://{}:{}", HOST, L2_PORT)).unwrap();
            let l2_client =
                RpcClient::new(l2_auth_rpc.clone(), jwt_secret, 2000, PayloadSource::L2).unwrap();

            let builder_auth_rpc =
                Uri::from_str(&format!("http://{}:{}", HOST, BUILDER_PORT)).unwrap();
            let builder_client = RpcClient::new(
                builder_auth_rpc.clone(),
                jwt_secret,
                2000,
                PayloadSource::Builder,
            )
            .unwrap();

            let (probe_layer, probes) = ProbeLayer::new();

            let rollup_boost = RollupBoostServer::new(
                l2_client,
                builder_client,
                ExecutionMode::Enabled,
                probes,
                60,
                5,
            );

            let module: RpcModule<()> = rollup_boost.try_into().unwrap();

            let http_middleware =
                tower::ServiceBuilder::new()
                    .layer(probe_layer)
                    .layer(ProxyLayer::new(
                        l2_auth_rpc,
                        jwt_secret,
                        builder_auth_rpc,
                        jwt_secret,
                    ));

            let server = Server::builder()
                .set_http_middleware(http_middleware)
                .build("0.0.0.0:8556".parse::<SocketAddr>().unwrap())
                .await
                .unwrap()
                .start(module);

            let l2_mock = l2_mock.unwrap_or(MockEngineServer::new());
            let builder_mock = builder_mock.unwrap_or(MockEngineServer::new());
            let l2_server = spawn_server(l2_mock.clone(), L2_ADDR).await;
            let builder_server = spawn_server(builder_mock.clone(), BUILDER_ADDR).await;
            let rpc_client = HttpClient::builder()
                .build(format!("http://{SERVER_ADDR}"))
                .unwrap();
            let http_client = reqwest::Client::new();

            TestHarness {
                l2_server,
                l2_mock,
                builder_server,
                builder_mock,
                server,
                rpc_client,
                http_client,
            }
        }

        async fn get(&self, path: &str) -> reqwest::Response {
            self.http_client
                .get(format!("http://{}/{}", SERVER_ADDR, path))
                .send()
                .await
                .unwrap()
        }

        async fn cleanup(self) {
            self.l2_server.stop().unwrap();
            self.l2_server.stopped().await;
            self.builder_server.stop().unwrap();
            self.builder_server.stopped().await;
            self.server.stop().unwrap();
            self.server.stopped().await;
        }
    }

    #[tokio::test]
    async fn test_server() {
        engine_success().await;
        builder_payload_err().await;
        test_local_external_payload_ids_same().await;
        has_builder_payload().await;
        l2_client_fails_fcu().await;
    }

    async fn engine_success() {
        let test_harness = TestHarness::new(None, None).await;

        // Since no blocks have been created, the service should be unavailable
        let health = test_harness.get("healthz").await;
        assert_eq!(health.status(), StatusCode::OK);

        // test fork_choice_updated_v3 success
        let fcu = ForkchoiceState {
            head_block_hash: FixedBytes::random(),
            safe_block_hash: FixedBytes::random(),
            finalized_block_hash: FixedBytes::random(),
        };
        let fcu_response = test_harness
            .rpc_client
            .fork_choice_updated_v3(fcu, None)
            .await;
        assert!(fcu_response.is_ok());
        let fcu_requests = test_harness.l2_mock.fcu_requests.clone();
        {
            let fcu_requests_mu = fcu_requests.lock();
            let fcu_requests_builder = test_harness.builder_mock.fcu_requests.clone();
            let fcu_requests_builder_mu = fcu_requests_builder.lock();
            assert_eq!(fcu_requests_mu.len(), 1);
            assert_eq!(fcu_requests_builder_mu.len(), 1);
            let req: &(ForkchoiceState, Option<OpPayloadAttributes>) =
                fcu_requests_mu.first().unwrap();
            assert_eq!(req.0, fcu);
            assert_eq!(req.1, None);
        }

        // test new_payload_v3 success
        let new_payload_response = test_harness
            .rpc_client
            .new_payload_v3(
                test_harness
                    .l2_mock
                    .get_payload_response
                    .clone()
                    .unwrap()
                    .execution_payload
                    .clone(),
                vec![],
                B256::ZERO,
            )
            .await;
        assert!(new_payload_response.is_ok());
        let new_payload_requests = test_harness.l2_mock.new_payload_requests.clone();
        {
            let new_payload_requests_mu = new_payload_requests.lock();
            let new_payload_requests_builder =
                test_harness.builder_mock.new_payload_requests.clone();
            let new_payload_requests_builder_mu = new_payload_requests_builder.lock();
            assert_eq!(new_payload_requests_mu.len(), 1);
            assert_eq!(new_payload_requests_builder_mu.len(), 1);
            let req: &(ExecutionPayloadV3, Vec<FixedBytes<32>>, B256) =
                new_payload_requests_mu.first().unwrap();
            assert_eq!(
                req.0,
                test_harness
                    .l2_mock
                    .get_payload_response
                    .clone()
                    .unwrap()
                    .execution_payload
                    .clone()
            );
            assert_eq!(req.1, Vec::<FixedBytes<32>>::new());
            assert_eq!(req.2, B256::ZERO);
        }

        // test get_payload_v3 success
        let get_payload_response = test_harness
            .rpc_client
            .get_payload_v3(PayloadId::new([0, 0, 0, 0, 0, 0, 0, 1]))
            .await;
        assert!(get_payload_response.is_ok());
        let get_payload_requests = test_harness.l2_mock.get_payload_requests.clone();
        {
            let get_payload_requests_mu = get_payload_requests.lock();
            let get_payload_requests_builder =
                test_harness.builder_mock.get_payload_requests.clone();
            let get_payload_requests_builder_mu = get_payload_requests_builder.lock();
            let new_payload_requests = test_harness.l2_mock.new_payload_requests.clone();
            let new_payload_requests_mu = new_payload_requests.lock();
            assert_eq!(get_payload_requests_builder_mu.len(), 0);
            assert_eq!(get_payload_requests_mu.len(), 1);
            assert_eq!(new_payload_requests_mu.len(), 1);
            let req: &PayloadId = get_payload_requests_mu.first().unwrap();
            assert_eq!(*req, PayloadId::new([0, 0, 0, 0, 0, 0, 0, 1]));
        }

        // Now that a block has been produced by the l2 but not the builder
        // the health status should be Partial Content
        let health = test_harness.get("healthz").await;
        assert_eq!(health.status(), StatusCode::PARTIAL_CONTENT);

        test_harness.cleanup().await;
    }

    async fn builder_payload_err() {
        let mut l2_mock = MockEngineServer::new();
        l2_mock.new_payload_response = l2_mock.new_payload_response.clone().map(|mut status| {
            status.status = PayloadStatusEnum::Invalid {
                validation_error: "test".to_string(),
            };
            status
        });
        l2_mock.get_payload_response = l2_mock.get_payload_response.clone().map(|mut payload| {
            payload.block_value = U256::from(10);
            payload
        });
        let test_harness = TestHarness::new(Some(l2_mock), None).await;

        // test get_payload_v3 return l2 payload if builder payload is invalid
        let get_payload_response = test_harness
            .rpc_client
            .get_payload_v3(PayloadId::new([0, 0, 0, 0, 0, 0, 0, 0]))
            .await;
        assert!(get_payload_response.is_ok());
        assert_eq!(get_payload_response.unwrap().block_value, U256::from(10));

        test_harness.cleanup().await;
    }

    async fn spawn_server(mock_engine_server: MockEngineServer, addr: &str) -> ServerHandle {
        let server = ServerBuilder::default().build(addr).await.unwrap();
        let mut module: RpcModule<()> = RpcModule::new(());

        module
            .register_method("engine_forkchoiceUpdatedV3", move |params, _, _| {
                let params: (ForkchoiceState, Option<OpPayloadAttributes>) = params.parse()?;
                let mut fcu_requests = mock_engine_server.fcu_requests.lock();
                fcu_requests.push(params);

                let mut response = mock_engine_server.fcu_response.clone();
                if let Ok(ref mut fcu_response) = response {
                    if let Some(override_id) = mock_engine_server.override_payload_id {
                        fcu_response.payload_id = Some(override_id);
                    }
                }

                response
            })
            .unwrap();

        module
            .register_method("engine_getPayloadV3", move |params, _, _| {
                let params: (PayloadId,) = params.parse()?;
                let mut get_payload_requests = mock_engine_server.get_payload_requests.lock();
                get_payload_requests.push(params.0);

                mock_engine_server.get_payload_response.clone()
            })
            .unwrap();

        module
            .register_method("engine_newPayloadV3", move |params, _, _| {
                let params: (ExecutionPayloadV3, Vec<B256>, B256) = params.parse()?;
                let mut new_payload_requests = mock_engine_server.new_payload_requests.lock();
                new_payload_requests.push(params);

                mock_engine_server.new_payload_response.clone()
            })
            .unwrap();

        server.start(module)
    }

    async fn test_local_external_payload_ids_same() {
        let same_id: PayloadId = PayloadId::new([0, 0, 0, 0, 0, 0, 0, 42]);

        let mut l2_mock = MockEngineServer::new();
        l2_mock.fcu_response = Ok(ForkchoiceUpdated::new(PayloadStatus::from_status(
            PayloadStatusEnum::Valid,
        ))
        .with_payload_id(same_id));

        let mut builder_mock = MockEngineServer::new();
        builder_mock.override_payload_id = Some(same_id);

        let test_harness =
            TestHarness::new(Some(l2_mock.clone()), Some(builder_mock.clone())).await;

        // Test FCU call
        let fcu = ForkchoiceState {
            head_block_hash: FixedBytes::random(),
            safe_block_hash: FixedBytes::random(),
            finalized_block_hash: FixedBytes::random(),
        };
        let fcu_response = test_harness
            .rpc_client
            .fork_choice_updated_v3(fcu, None)
            .await;
        assert!(fcu_response.is_ok());

        // wait for builder to observe the FCU call
        sleep(std::time::Duration::from_millis(100)).await;

        {
            let builder_fcu_req = builder_mock.fcu_requests.lock();
            assert_eq!(builder_fcu_req.len(), 1);
            assert_eq!(l2_mock.fcu_requests.lock().len(), 1);
        }

        // Test getPayload call
        let get_res = test_harness.rpc_client.get_payload_v3(same_id).await;
        assert!(get_res.is_ok());

        // wait for builder to observe the getPayload call
        sleep(std::time::Duration::from_millis(100)).await;

        {
            let builder_gp_reqs = builder_mock.get_payload_requests.lock();
            assert_eq!(builder_gp_reqs.len(), 0);
        }

        {
            let local_gp_reqs = l2_mock.get_payload_requests.lock();
            assert_eq!(local_gp_reqs.len(), 1);
            assert_eq!(local_gp_reqs[0], same_id);
        }

        test_harness.cleanup().await;
    }

    async fn has_builder_payload() {
        let payload_id: PayloadId = PayloadId::new([0, 0, 0, 0, 0, 0, 0, 42]);
        let mut l2_mock = MockEngineServer::new();
        l2_mock.fcu_response = Ok(ForkchoiceUpdated::new(PayloadStatus::from_status(
            PayloadStatusEnum::Valid,
        ))
        .with_payload_id(payload_id));
        l2_mock.get_payload_response = l2_mock.get_payload_response.clone().map(|mut payload| {
            payload.block_value = U256::from(10);
            payload
        });

        let mut builder_mock = MockEngineServer::new();
        builder_mock.fcu_response = Ok(ForkchoiceUpdated::new(PayloadStatus::from_status(
            PayloadStatusEnum::Syncing,
        ))
        .with_payload_id(payload_id));
        builder_mock.get_payload_response =
            builder_mock
                .get_payload_response
                .clone()
                .map(|mut payload| {
                    payload.block_value = U256::from(15);
                    payload
                });

        let test_harness = TestHarness::new(Some(l2_mock), Some(builder_mock)).await;
        let fcu = ForkchoiceState {
            head_block_hash: FixedBytes::random(),
            safe_block_hash: FixedBytes::random(),
            finalized_block_hash: FixedBytes::random(),
        };
        let mut payload_attributes = OpPayloadAttributes {
            gas_limit: Some(1000000),
            ..Default::default()
        };
        let fcu_response = test_harness
            .rpc_client
            .fork_choice_updated_v3(fcu, Some(payload_attributes.clone()))
            .await;
        assert!(fcu_response.is_ok());

        // no tx pool is false so should return the builder payload
        let get_payload_response = test_harness.rpc_client.get_payload_v3(payload_id).await;
        assert!(get_payload_response.is_ok());
        assert_eq!(get_payload_response.unwrap().block_value, U256::from(15));

        payload_attributes.no_tx_pool = Some(true);
        let fcu_response = test_harness
            .rpc_client
            .fork_choice_updated_v3(fcu, Some(payload_attributes))
            .await;
        assert!(fcu_response.is_ok());

        // no tx pool is true so should return the l2 payload
        let get_payload_response = test_harness.rpc_client.get_payload_v3(payload_id).await;
        assert!(get_payload_response.is_ok());
        assert_eq!(get_payload_response.unwrap().block_value, U256::from(10));

        test_harness.cleanup().await;
    }

    async fn l2_client_fails_fcu() {
        // If the canonical l2 client fails the FCU call, it does not matter what the builder returns
        // the FCU call should fail
        let mut l2_mock = MockEngineServer::new();
        l2_mock.fcu_response = Err(ErrorObject::owned(
            INVALID_REQUEST_CODE,
            "Payload version 4 not supported",
            None::<String>,
        ));

        let test_harness = TestHarness::new(Some(l2_mock), None).await;

        let fcu = ForkchoiceState {
            head_block_hash: FixedBytes::random(),
            safe_block_hash: FixedBytes::random(),
            finalized_block_hash: FixedBytes::random(),
        };
        let fcu_response = test_harness
            .rpc_client
            .fork_choice_updated_v3(fcu, None)
            .await;
        assert!(fcu_response.is_err());

        let payload_attributes = OpPayloadAttributes {
            gas_limit: Some(1000000),
            ..Default::default()
        };
        let fcu_response = test_harness
            .rpc_client
            .fork_choice_updated_v3(fcu, Some(payload_attributes))
            .await;
        assert!(fcu_response.is_err());
    }
}<|MERGE_RESOLUTION|>--- conflicted
+++ resolved
@@ -562,7 +562,6 @@
         let parent_hash = execution_payload.parent_hash();
         info!(message = "received new_payload", "block_hash" = %block_hash, "version" = new_payload.version().as_str());
 
-<<<<<<< HEAD
         if let Some(causes) = self
             .payload_trace_context
             .trace_ids_from_parent_hash(&parent_hash)
@@ -574,24 +573,6 @@
 
         self.payload_trace_context
             .remove_by_parent_hash(&parent_hash);
-=======
-        // async call to builder to sync the builder node
-        let execution_mode = self.execution_mode();
-        if !execution_mode.is_disabled() {
-            if let Some(causes) = self
-                .payload_trace_context
-                .trace_ids_from_parent_hash(&parent_hash)
-                .await
-            {
-                causes.iter().for_each(|cause| {
-                    tracing::Span::current().follows_from(cause);
-                });
-            }
-
-            self.payload_trace_context
-                .remove_by_parent_hash(&parent_hash)
-                .await;
->>>>>>> c340aa09
 
         // async call to builder to sync the builder node
         if !self.execution_mode().is_disabled() {
