use crate::client::ExecutionClient;
use crate::debug_api;
use crate::flashblocks::FlashblocksService;
use crate::metrics::ServerMetrics;
use alloy_primitives::B256;
use debug_api::DebugServer;
use std::num::NonZero;
use std::sync::Arc;
use std::time::Instant;

use alloy_rpc_types_engine::{
    ExecutionPayload, ExecutionPayloadV3, ForkchoiceState, ForkchoiceUpdated, PayloadId,
    PayloadStatus,
};
use jsonrpsee::core::{async_trait, ClientError, RegisterMethodError, RpcResult};
use jsonrpsee::proc_macros::rpc;
use jsonrpsee::types::error::INVALID_REQUEST_CODE;
use jsonrpsee::types::ErrorObject;
use jsonrpsee::RpcModule;
use lru::LruCache;
use op_alloy_rpc_types_engine::{OpExecutionPayloadEnvelopeV3, OpPayloadAttributes};
use opentelemetry::global::{self, BoxedSpan, BoxedTracer};
use opentelemetry::trace::{Span, TraceContextExt, Tracer};
use opentelemetry::{Context, KeyValue};
<<<<<<< HEAD
=======
use serde::{Deserialize, Serialize};

>>>>>>> 2d492ae6
use tokio::sync::Mutex;
use tracing::{debug, error, info};

const CACHE_SIZE: usize = 100;

pub struct PayloadTraceContext {
    tracer: Arc<BoxedTracer>,
    block_hash_to_payload_ids: Arc<Mutex<LruCache<B256, Vec<PayloadId>>>>,
    payload_id_to_span: Arc<Mutex<LruCache<PayloadId, Arc<BoxedSpan>>>>,
    local_to_external_payload_ids: Arc<Mutex<LruCache<PayloadId, PayloadId>>>,
}

impl PayloadTraceContext {
    fn new() -> Self {
        PayloadTraceContext {
            tracer: Arc::new(global::tracer("rollup-boost")),
            block_hash_to_payload_ids: Arc::new(Mutex::new(LruCache::new(
                NonZero::new(CACHE_SIZE).unwrap(),
            ))),
            payload_id_to_span: Arc::new(Mutex::new(LruCache::new(
                NonZero::new(CACHE_SIZE).unwrap(),
            ))),
            local_to_external_payload_ids: Arc::new(Mutex::new(LruCache::new(
                NonZero::new(CACHE_SIZE).unwrap(),
            ))),
        }
    }

    async fn store(&self, payload_id: PayloadId, parent_hash: B256, parent_span: BoxedSpan) {
        let mut store = self.payload_id_to_span.lock().await;
        store.put(payload_id, Arc::new(parent_span));
        let mut store = self.block_hash_to_payload_ids.lock().await;
        if let Some(payload_ids) = store.get_mut(&parent_hash) {
            payload_ids.push(payload_id);
        } else {
            store.put(parent_hash, vec![payload_id]);
        }
    }

    async fn retrieve_by_parent_hash(&self, parent_hash: &B256) -> Option<Vec<Arc<BoxedSpan>>> {
        let mut block_hash_to_payload_ids = self.block_hash_to_payload_ids.lock().await;
        let mut payload_id_to_span = self.payload_id_to_span.lock().await;
        block_hash_to_payload_ids
            .get(parent_hash)
            .map(move |payload_ids| {
                payload_ids
                    .clone()
                    .iter()
                    .filter_map(move |payload_id| payload_id_to_span.get(payload_id).cloned())
                    .collect()
            })
    }

    async fn retrieve_by_payload_id(&self, payload_id: &PayloadId) -> Option<Arc<BoxedSpan>> {
        let mut store = self.payload_id_to_span.lock().await;
        store.get(payload_id).cloned()
    }

    async fn remove_by_parent_hash(&self, block_hash: &B256) {
        let mut block_hash_to_payload_ids = self.block_hash_to_payload_ids.lock().await;
        let mut payload_id_to_span = self.payload_id_to_span.lock().await;
        if let Some(payload_ids) = block_hash_to_payload_ids.get_mut(block_hash) {
            for payload_id in payload_ids {
                payload_id_to_span.pop(payload_id);
            }
        }
        block_hash_to_payload_ids.pop(block_hash);
    }

    async fn store_payload_id_mapping(&self, local_id: PayloadId, external_id: PayloadId) {
        let mut local_to_external = self.local_to_external_payload_ids.lock().await;
        local_to_external.put(local_id, external_id);
    }

    async fn get_external_payload_id(&self, local_id: &PayloadId) -> Option<PayloadId> {
        let mut store = self.local_to_external_payload_ids.lock().await;
        store.get(local_id).copied()
    }
}

#[derive(Serialize, Deserialize, Debug, Clone, PartialEq, clap::ValueEnum)]
#[serde(rename_all = "snake_case")]
pub enum ExecutionMode {
    // Normal execution, sending all requests
    Enabled,
    // Not sending get_payload requests
    DryRun,
    // Not sending any requests
    Disabled,
}

impl ExecutionMode {
    fn is_get_payload_enabled(&self) -> bool {
        // get payload is only enabled in 'enabled' mode
        matches!(self, ExecutionMode::Enabled)
    }

    fn is_disabled(&self) -> bool {
        matches!(self, ExecutionMode::Disabled)
    }
}

#[derive(Clone)]
pub struct RollupBoostServer {
    pub l2_client: ExecutionClient,
    pub builder_client: ExecutionClient,
    pub boost_sync: bool,
    pub metrics: Option<Arc<ServerMetrics>>,
    pub payload_trace_context: Arc<PayloadTraceContext>,
<<<<<<< HEAD
    pub flashblocks_client: Option<Arc<FlashblocksService>>,
    pub dry_run: Arc<Mutex<bool>>,
=======
    pub execution_mode: Arc<Mutex<ExecutionMode>>,
>>>>>>> 2d492ae6
}

impl RollupBoostServer {
    pub fn new(
        l2_client: ExecutionClient,
        builder_client: ExecutionClient,
        boost_sync: bool,
        metrics: Option<Arc<ServerMetrics>>,
        flashblocks_client: Option<FlashblocksService>,
    ) -> Self {
        Self {
            l2_client,
            builder_client,
            boost_sync,
            metrics,
            payload_trace_context: Arc::new(PayloadTraceContext::new()),
<<<<<<< HEAD
            flashblocks_client: flashblocks_client.map(Arc::new),
            dry_run: Arc::new(Mutex::new(false)),
=======
            execution_mode: Arc::new(Mutex::new(ExecutionMode::Enabled)),
>>>>>>> 2d492ae6
        }
    }

    pub async fn start_debug_server(&self, port: u16) -> eyre::Result<()> {
        let server = DebugServer::new(self.execution_mode.clone());
        server.run(Some(port)).await?;

        Ok(())
    }
}

impl TryInto<RpcModule<()>> for RollupBoostServer {
    type Error = RegisterMethodError;

    fn try_into(self) -> Result<RpcModule<()>, Self::Error> {
        let mut module: RpcModule<()> = RpcModule::new(());
        module.merge(EngineApiServer::into_rpc(self.clone()))?;

        for method in module.method_names() {
            info!(?method, "method registered");
        }

        Ok(module)
    }
}

#[derive(Debug, Clone)]
pub enum PayloadSource {
    L2,
    Builder,
}

impl std::fmt::Display for PayloadSource {
    fn fmt(&self, f: &mut std::fmt::Formatter<'_>) -> std::fmt::Result {
        match self {
            PayloadSource::L2 => write!(f, "l2"),
            PayloadSource::Builder => write!(f, "builder"),
        }
    }
}

#[allow(dead_code)]
impl PayloadSource {
    pub fn is_builder(&self) -> bool {
        matches!(self, PayloadSource::Builder)
    }

    pub fn is_l2(&self) -> bool {
        matches!(self, PayloadSource::L2)
    }
}

#[rpc(server, client, namespace = "engine")]
pub trait EngineApi {
    #[method(name = "forkchoiceUpdatedV3")]
    async fn fork_choice_updated_v3(
        &self,
        fork_choice_state: ForkchoiceState,
        payload_attributes: Option<OpPayloadAttributes>,
    ) -> RpcResult<ForkchoiceUpdated>;

    #[method(name = "getPayloadV3")]
    async fn get_payload_v3(
        &self,
        payload_id: PayloadId,
    ) -> RpcResult<OpExecutionPayloadEnvelopeV3>;

    #[method(name = "newPayloadV3")]
    async fn new_payload_v3(
        &self,
        payload: ExecutionPayloadV3,
        versioned_hashes: Vec<B256>,
        parent_beacon_block_root: B256,
    ) -> RpcResult<PayloadStatus>;
}

#[async_trait]
impl EngineApiServer for RollupBoostServer {
    async fn fork_choice_updated_v3(
        &self,
        fork_choice_state: ForkchoiceState,
        payload_attributes: Option<OpPayloadAttributes>,
    ) -> RpcResult<ForkchoiceUpdated> {
        let start = Instant::now();
        let res = self
            .fork_choice_updated_v3(fork_choice_state, payload_attributes)
            .await;
        let elapsed = start.elapsed();
        if let Some(metrics) = &self.metrics {
            metrics.fork_choice_updated_v3_total.record(elapsed);
        }
        res
    }

    async fn get_payload_v3(
        &self,
        payload_id: PayloadId,
    ) -> RpcResult<OpExecutionPayloadEnvelopeV3> {
        let start = Instant::now();
        let res = self.get_payload_v3(payload_id).await;
        let elapsed = start.elapsed();
        if let Some(metrics) = &self.metrics {
            metrics.get_payload_v3_total.record(elapsed);
        }
        res
    }

    async fn new_payload_v3(
        &self,
        payload: ExecutionPayloadV3,
        versioned_hashes: Vec<B256>,
        parent_beacon_block_root: B256,
    ) -> RpcResult<PayloadStatus> {
        let start = Instant::now();
        let res = self
            .new_payload_v3(payload, versioned_hashes, parent_beacon_block_root)
            .await;
        let elapsed = start.elapsed();
        if let Some(metrics) = &self.metrics {
            metrics.new_payload_v3_total.record(elapsed);
        }
        res
    }
}

impl RollupBoostServer {
    async fn fork_choice_updated_v3(
        &self,
        fork_choice_state: ForkchoiceState,
        payload_attributes: Option<OpPayloadAttributes>,
    ) -> RpcResult<ForkchoiceUpdated> {
        info!(
            message = "received fork_choice_updated_v3",
            "head_block_hash" = %fork_choice_state.head_block_hash,
            "has_attributes" = payload_attributes.is_some(),
        );

        // First get the local payload ID from L2 client
        let l2_response = self
            .l2_client
            .fork_choice_updated_v3(fork_choice_state, payload_attributes.clone())
            .await?;

        // TODO: Use _is_block_building_call to log the correct message during the async call to builder
        let (should_send_to_builder, _is_block_building_call) =
            if let Some(attr) = payload_attributes.as_ref() {
                // payload attributes are present. It is a FCU call to start block building
                // Do not send to builder if no_tx_pool is set, meaning that the CL node wants
                // a deterministic block without txs. We let the fallback EL node compute those.
                let use_tx_pool = !attr.no_tx_pool.unwrap_or_default();
                (use_tx_pool, true)
            } else {
                // no payload attributes. It is a FCU call to lock the head block
                // previously synced with the new_payload_v3 call. Only send to builder if boost_sync is enabled
                (self.boost_sync, false)
            };

        let execution_mode = self.execution_mode.lock().await;

        println!("execution_mode: {:?}", execution_mode);

        if execution_mode.is_disabled() {
            debug!(message = "execution mode is disabled, skipping FCU call to builder", "head_block_hash" = %fork_choice_state.head_block_hash);
        } else if should_send_to_builder {
            let span: Option<BoxedSpan> = if let Some(payload_attributes) =
                payload_attributes.clone()
            {
                let mut parent_span = self
                    .payload_trace_context
                    .tracer
                    .start_with_context("build-block", &Context::current());
                let local_payload_id = l2_response.payload_id.expect("local payload_id is None");
                parent_span.set_attribute(KeyValue::new(
                    "parent_hash",
                    fork_choice_state.head_block_hash.to_string(),
                ));
                parent_span.set_attribute(KeyValue::new(
                    "timestamp",
                    payload_attributes.payload_attributes.timestamp as i64,
                ));
                parent_span
                    .set_attribute(KeyValue::new("payload_id", local_payload_id.to_string()));
                let ctx =
                    Context::current().with_remote_span_context(parent_span.span_context().clone());
                self.payload_trace_context
                    .store(
                        local_payload_id,
                        fork_choice_state.head_block_hash,
                        parent_span,
                    )
                    .await;

                if let Some(flashblocks_client) = &self.flashblocks_client {
                    flashblocks_client
                        .set_current_payload_id(local_payload_id)
                        .await;
                }
                Some(
                    self.payload_trace_context
                        .tracer
                        .start_with_context("fcu", &ctx),
                )
            } else {
                None
            };

            // async call to builder to trigger payload building and sync
            let builder_client = self.builder_client.clone();
            let attr = payload_attributes.clone();
            let payload_trace_context = self.payload_trace_context.clone();
            let local_payload_id = l2_response.payload_id;
            tokio::spawn(async move {
                match builder_client
                    .fork_choice_updated_v3(fork_choice_state, attr)
                    .await
                {
                    Ok(response) => {
                        let external_payload_id = response.payload_id;
                        if let (Some(local_id), Some(external_id)) =
                            (local_payload_id, external_payload_id)
                        {
                            // Only store mapping if local and external IDs are different
                            if local_id != external_id {
                                payload_trace_context
                                    .store_payload_id_mapping(local_id, external_id)
                                    .await;
                            }
                        }
                        let payload_id_str = external_payload_id
                            .map(|id| id.to_string())
                            .unwrap_or_default();
                        if response.is_invalid() {
                            error!(message = "builder rejected fork_choice_updated_v3 with attributes", "url" = ?builder_client.auth_rpc, "payload_id" = payload_id_str, "validation_error" = %response.payload_status.status);
                        } else if let Some(external_id) = external_payload_id {
                            info!(
                                message = "called fork_choice_updated_v3 to builder with payload attributes",
                                "url" = ?builder_client.auth_rpc,
                                "payload_status" = %response.payload_status.status,
                                "payload_id" = %external_id
                            );
                        } else {
                            info!(
                                message = "called fork_choice_updated_v3 to builder without payload attributes",
                                "url" = ?builder_client.auth_rpc,
                                "payload_status" = %response.payload_status.status
                            );
                        }
                    }

                    Err(e) => {
                        error!(
                            message = "error calling fork_choice_updated_v3 to builder",
                            "url" = ?builder_client.auth_rpc,
                            "error" = %e,
                            "head_block_hash" = %fork_choice_state.head_block_hash
                        );
                    }
                }
                if let Some(mut s) = span {
                    s.end()
                };
            });
        } else {
            // If no payload attributes are provided, the builder will not build a block
            // We store a mapping from the local payload ID to an empty payload ID to signal
            // during get_payload_v3 request that the builder does not need to be queried.
            if let Some(local_id) = l2_response.payload_id {
                let payload_trace_context = self.payload_trace_context.clone();

                payload_trace_context
                    .store_payload_id_mapping(local_id, PayloadId::default())
                    .await;
            } else {
                error!(message = "no local payload id returned from l2 client", "head_block_hash" = %fork_choice_state.head_block_hash);
            }

            info!(message = "no payload attributes provided or no_tx_pool is set", "head_block_hash" = %fork_choice_state.head_block_hash);
        }

        Ok(l2_response)
    }

    async fn get_payload_v3(
        &self,
        payload_id: PayloadId,
    ) -> RpcResult<OpExecutionPayloadEnvelopeV3> {
        info!(message = "received get_payload_v3", "payload_id" = %payload_id);
        let l2_client_future = self.l2_client.get_payload_v3(payload_id);

        let builder_client_future = Box::pin(async move {
            let execution_mode = self.execution_mode.lock().await;
            if !execution_mode.is_get_payload_enabled() {
                info!(message = "dry run mode is enabled, skipping get payload builder call");

                // We are in dry run mode, so we do not want to call the builder.
                return Err(ClientError::Call(ErrorObject::owned(
                    INVALID_REQUEST_CODE,
                    "Dry run mode is enabled",
                    None::<String>,
                )));
            }

            let parent_span = self
                .payload_trace_context
                .retrieve_by_payload_id(&payload_id)
                .await;
            let span = parent_span.clone().map(|span| {
                self.payload_trace_context.tracer.start_with_context(
                    "get_payload",
                    &Context::current().with_remote_span_context(span.span_context().clone()),
                )
            });

            // Get the external builder's payload ID that corresponds to our local payload ID
            // If no mapping exists, fallback to local ID
            let external_payload_id = self
                .payload_trace_context
                .get_external_payload_id(&payload_id)
                .await
                .unwrap_or(payload_id);

            if external_payload_id == PayloadId::default() {
                info!(
                    message =
                        "no-tx-pool call and builder did not build a block, defer to L2 result"
                );

                // Note: We are sending an error here to return early from the future and this error
                // is not logged later on, so it's not causing issues. However, we should find a better
                // way to handle this case in the future rather than relying on this error being silently
                // ignored.
                return Err(ClientError::Call(ErrorObject::owned(
                    INVALID_REQUEST_CODE,
                    "Builder payload was not valid",
                    None::<String>,
                )));
            }

            // Use the flashblocks payload if available
            let payload = if let Some(flashblocks_client) = &self.flashblocks_client {
                match flashblocks_client.get_best_payload().await {
                    Ok(payload) => payload,
                    Err(e) => {
                        error!(message = "error getting flashblocks payload", "error" = %e);
                        None
                    }
                }
            } else {
                None
            };

            let builder = self.builder_client.clone();
<<<<<<< HEAD

            // Fallback to the get_payload_v3 from the builder if no flashblocks payload is available
            let payload = if let Some(payload) = payload {
                info!(message = "using flashblocks payload");
                payload
            } else {
                builder.auth_client.get_payload_v3(external_payload_id).await.map_err(|e| {
                    error!(message = "error calling get_payload_v3 from builder", "url" = ?builder.auth_rpc, "error" = %e, "local_payload_id" = %payload_id, "external_payload_id" = %external_payload_id);
                    e
                })?
            };
=======
            let (payload, source) = builder.get_payload_v3(external_payload_id).await.map_err(|e| {
                error!(message = "error calling get_payload_v3 from builder", "url" = ?builder.auth_rpc, "error" = %e, "local_payload_id" = %payload_id, "external_payload_id" = %external_payload_id);
                e
                })?;
>>>>>>> 2d492ae6

            let block_hash = ExecutionPayload::from(payload.clone().execution_payload).block_hash();
            info!(message = "received payload from builder", "local_payload_id" = %payload_id, "external_payload_id" = %external_payload_id, "block_hash" = %block_hash);

            // Send the payload to the local execution engine with engine_newPayload to validate the block from the builder.
            // Otherwise, we do not want to risk the network to a halt since op-node will not be able to propose the block.
            // If validation fails, return the local block since that one has already been validated.
            let payload_status = self.l2_client.auth_client.new_payload_v3(payload.execution_payload.clone(), vec![], payload.parent_beacon_block_root).await.map_err(|e| {
                error!(message = "error calling new_payload_v3 to validate builder payload", "url" = ?self.l2_client.auth_rpc, "error" = %e, "local_payload_id" = %payload_id, "external_payload_id" = %external_payload_id);
                e
            })?;
            if let Some(mut s) = span {
                s.end();
            };
            if let Some(mut parent) = parent_span {
                let parent = Arc::get_mut(&mut parent);
                if let Some(parent) = parent {
                    parent.end();
                }
            };

            if payload_status.is_invalid() {
                error!(message = "builder payload was not valid", "url" = ?builder.auth_rpc, "payload_status" = %payload_status.status, "local_payload_id" = %payload_id, "external_payload_id" = %external_payload_id);
                Err(ClientError::Call(ErrorObject::owned(
                    INVALID_REQUEST_CODE,
                    "Builder payload was not valid",
                    None::<String>,
                )))
            } else {
                info!(message = "received payload status from local execution engine validating builder payload", "local_payload_id" = %payload_id, "external_payload_id" = %external_payload_id);
                Ok((payload, source))
            }
        });

        let (l2_payload, builder_payload) = tokio::join!(l2_client_future, builder_client_future);
        let payload = match (builder_payload, l2_payload) {
            (Ok(builder), _) => Ok(builder),
            (Err(_), Ok(l2)) => Ok(l2),
            (Err(_), Err(e)) => Err(e),
        };
        payload.map(|(payload, context)| {
            let inner_payload = ExecutionPayload::from(payload.clone().execution_payload);
            let block_hash = inner_payload.block_hash();
            let block_number = inner_payload.block_number();

            if let Some(metrics) = &self.metrics {
                metrics.increment_blocks_created(&context);
            }

            // Note: This log message is used by integration tests to track payload context.
            // While not ideal to rely on log parsing, it provides a reliable way to verify behavior.
            // Happy to consider an alternative approach later on.
            info!(
                message = "returning block",
                "hash" = %block_hash,
                "number" = %block_number,
                "context" = %context,
                "payload_id" = %payload_id
            );
            payload
        })
    }

    async fn new_payload_v3(
        &self,
        payload: ExecutionPayloadV3,
        versioned_hashes: Vec<B256>,
        parent_beacon_block_root: B256,
    ) -> RpcResult<PayloadStatus> {
        let execution_payload = ExecutionPayload::from(payload.clone());
        let block_hash = execution_payload.block_hash();
        let parent_hash = execution_payload.parent_hash();
        info!(message = "received new_payload_v3", "block_hash" = %block_hash);
        // async call to builder to sync the builder node
        let execution_mode = self.execution_mode.lock().await;
        if self.boost_sync && !execution_mode.is_disabled() {
            let parent_spans = self
                .payload_trace_context
                .retrieve_by_parent_hash(&parent_hash)
                .await;
            let spans: Option<Vec<BoxedSpan>> = parent_spans.as_ref().map(|spans| {
                spans
                    .iter()
                    .map(|span| {
                        self.payload_trace_context.tracer.start_with_context(
                            "new_payload",
                            &Context::current()
                                .with_remote_span_context(span.span_context().clone()),
                        )
                    })
                    .collect()
            });
            self.payload_trace_context
                .remove_by_parent_hash(&parent_hash)
                .await;

            let builder = self.builder_client.clone();
            let builder_payload = payload.clone();
            let builder_versioned_hashes = versioned_hashes.clone();
            tokio::spawn(async move {
                let _ = builder.new_payload_v3(builder_payload, builder_versioned_hashes, parent_beacon_block_root).await
                .map(|response: PayloadStatus| {
                    if response.is_invalid() {
                        error!(message = "builder rejected new_payload_v3", "url" = ?builder.auth_rpc, "block_hash" = %block_hash);
                    } else {
                        info!(message = "called new_payload_v3 to builder", "url" = ?builder.auth_rpc, "payload_status" = %response.status, "block_hash" = %block_hash);
                    }
                }).map_err(|e| {
                    error!(message = "error calling new_payload_v3 to builder", "url" = ?builder.auth_rpc, "error" = %e, "block_hash" = %block_hash);
                    e
                });
                if let Some(mut spans) = spans {
                    spans.iter_mut().for_each(|s| s.end());
                };
            });
        }
        self.l2_client
            .new_payload_v3(payload, versioned_hashes, parent_beacon_block_root)
            .await
    }
}

#[cfg(test)]
mod tests {

    use super::*;
    use alloy_primitives::hex;
    use alloy_primitives::{FixedBytes, U256};
    use alloy_rpc_types_engine::{
        BlobsBundleV1, ExecutionPayloadV1, ExecutionPayloadV2, PayloadStatusEnum,
    };

    use alloy_rpc_types_engine::JwtSecret;
    use http::Uri;
    use jsonrpsee::http_client::HttpClient;
    use jsonrpsee::server::{ServerBuilder, ServerHandle};
    use jsonrpsee::RpcModule;
    use std::net::SocketAddr;
    use std::str::FromStr;
    use std::sync::Arc;
    use std::sync::Mutex;
    use tokio::time::sleep;

    const HOST: &str = "0.0.0.0";
    const L2_PORT: u16 = 8545;
    const L2_ADDR: &str = "127.0.0.1:8545";
    const BUILDER_PORT: u16 = 8544;
    const BUILDER_ADDR: &str = "127.0.0.1:8544";
    const SERVER_ADDR: &str = "0.0.0.0:8556";

    #[derive(Debug, Clone)]
    pub struct MockEngineServer {
        fcu_requests: Arc<Mutex<Vec<(ForkchoiceState, Option<OpPayloadAttributes>)>>>,
        get_payload_requests: Arc<Mutex<Vec<PayloadId>>>,
        new_payload_requests: Arc<Mutex<Vec<(ExecutionPayloadV3, Vec<B256>, B256)>>>,
        fcu_response: RpcResult<ForkchoiceUpdated>,
        get_payload_response: RpcResult<OpExecutionPayloadEnvelopeV3>,
        new_payload_response: RpcResult<PayloadStatus>,

        pub override_payload_id: Option<PayloadId>,
    }

    impl MockEngineServer {
        pub fn new() -> Self {
            Self {
                fcu_requests: Arc::new(Mutex::new(vec![])),
                get_payload_requests: Arc::new(Mutex::new(vec![])),
                new_payload_requests: Arc::new(Mutex::new(vec![])),
                fcu_response: Ok(ForkchoiceUpdated::new(PayloadStatus::from_status(PayloadStatusEnum::Valid))),
                get_payload_response: Ok(OpExecutionPayloadEnvelopeV3{
                    execution_payload: ExecutionPayloadV3 {
                            payload_inner: ExecutionPayloadV2 {
                                payload_inner: ExecutionPayloadV1 {
                                    base_fee_per_gas:  U256::from(7u64),
                                    block_number: 0xa946u64,
                                    block_hash: hex!("a5ddd3f286f429458a39cafc13ffe89295a7efa8eb363cf89a1a4887dbcf272b").into(),
                                    logs_bloom: hex!("00200004000000000000000080000000000200000000000000000000000000000000200000000000000000000000000000000000800000000200000000000000000000000000000000000008000000200000000000000000000001000000000000000000000000000000800000000000000000000100000000000030000000000000000040000000000000000000000000000000000800080080404000000000000008000000000008200000000000200000000000000000000000000000000000000002000000000000000000000000000000000000001000000000000000000000000000000000000000000000000000000000000100000000000000000000").into(),
                                    extra_data: hex!("d883010d03846765746888676f312e32312e31856c696e7578").into(),
                                    gas_limit: 0x1c9c380,
                                    gas_used: 0x1f4a9,
                                    timestamp: 0x651f35b8,
                                    fee_recipient: hex!("f97e180c050e5ab072211ad2c213eb5aee4df134").into(),
                                    parent_hash: hex!("d829192799c73ef28a7332313b3c03af1f2d5da2c36f8ecfafe7a83a3bfb8d1e").into(),
                                    prev_randao: hex!("753888cc4adfbeb9e24e01c84233f9d204f4a9e1273f0e29b43c4c148b2b8b7e").into(),
                                    receipts_root: hex!("4cbc48e87389399a0ea0b382b1c46962c4b8e398014bf0cc610f9c672bee3155").into(),
                                    state_root: hex!("017d7fa2b5adb480f5e05b2c95cb4186e12062eed893fc8822798eed134329d1").into(),
                                    transactions: vec![],
                                },
                                withdrawals: vec![],
                            },
                            blob_gas_used: 0xc0000,
                        excess_blob_gas: 0x580000,
                    },
                    block_value: U256::from(0),
                    blobs_bundle: BlobsBundleV1{
                        commitments: vec![],
                        proofs: vec![],
                        blobs: vec![],
                    },
                should_override_builder: false,
                parent_beacon_block_root: B256::ZERO,
            }),
            override_payload_id: None,
            new_payload_response: Ok(PayloadStatus::from_status(PayloadStatusEnum::Valid)),
        }
        }
    }

    struct TestHarness {
        l2_server: ServerHandle,
        l2_mock: MockEngineServer,
        builder_server: ServerHandle,
        builder_mock: MockEngineServer,
        proxy_server: ServerHandle,
        client: HttpClient,
    }

    impl TestHarness {
        async fn new(
            boost_sync: bool,
            l2_mock: Option<MockEngineServer>,
            builder_mock: Option<MockEngineServer>,
        ) -> Self {
            let jwt_secret = JwtSecret::random();

            let l2_auth_rpc = Uri::from_str(&format!("http://{}:{}", HOST, L2_PORT)).unwrap();
            let l2_client =
                ExecutionClient::new(l2_auth_rpc, jwt_secret, 2000, None, PayloadSource::L2)
                    .unwrap();

            let builder_auth_rpc =
                Uri::from_str(&format!("http://{}:{}", HOST, BUILDER_PORT)).unwrap();
            let builder_client = ExecutionClient::new(
                builder_auth_rpc,
                jwt_secret,
                2000,
                None,
                PayloadSource::Builder,
            )
            .unwrap();

            let rollup_boost_client =
                RollupBoostServer::new(l2_client, builder_client, boost_sync, None, None);

            let module: RpcModule<()> = rollup_boost_client.try_into().unwrap();

            let proxy_server = ServerBuilder::default()
                .build("0.0.0.0:8556".parse::<SocketAddr>().unwrap())
                .await
                .unwrap()
                .start(module);
            let l2_mock = l2_mock.unwrap_or(MockEngineServer::new());
            let builder_mock = builder_mock.unwrap_or(MockEngineServer::new());
            let l2_server = spawn_server(l2_mock.clone(), L2_ADDR).await;
            let builder_server = spawn_server(builder_mock.clone(), BUILDER_ADDR).await;
            TestHarness {
                l2_server,
                l2_mock,
                builder_server,
                builder_mock,
                proxy_server,
                client: HttpClient::builder()
                    .build(format!("http://{SERVER_ADDR}"))
                    .unwrap(),
            }
        }

        async fn cleanup(self) {
            self.l2_server.stop().unwrap();
            self.l2_server.stopped().await;
            self.builder_server.stop().unwrap();
            self.builder_server.stopped().await;
            self.proxy_server.stop().unwrap();
            self.proxy_server.stopped().await;
        }
    }

    #[tokio::test]
    async fn test_server() {
        engine_success().await;
        boost_sync_enabled().await;
        builder_payload_err().await;
        test_local_external_payload_ids_different().await;
        test_local_external_payload_ids_same().await;
    }

    async fn engine_success() {
        let test_harness = TestHarness::new(false, None, None).await;

        // test fork_choice_updated_v3 success
        let fcu = ForkchoiceState {
            head_block_hash: FixedBytes::random(),
            safe_block_hash: FixedBytes::random(),
            finalized_block_hash: FixedBytes::random(),
        };
        let fcu_response = test_harness.client.fork_choice_updated_v3(fcu, None).await;
        assert!(fcu_response.is_ok());
        let fcu_requests = test_harness.l2_mock.fcu_requests.clone();
        let fcu_requests_mu = fcu_requests.lock().unwrap();
        let fcu_requests_builder = test_harness.builder_mock.fcu_requests.clone();
        let fcu_requests_builder_mu = fcu_requests_builder.lock().unwrap();
        assert_eq!(fcu_requests_mu.len(), 1);
        assert_eq!(fcu_requests_builder_mu.len(), 0);
        let req: &(ForkchoiceState, Option<OpPayloadAttributes>) = fcu_requests_mu.first().unwrap();
        assert_eq!(req.0, fcu);
        assert_eq!(req.1, None);

        // test new_payload_v3 success
        let new_payload_response = test_harness
            .client
            .new_payload_v3(
                test_harness
                    .l2_mock
                    .get_payload_response
                    .clone()
                    .unwrap()
                    .execution_payload
                    .clone(),
                vec![],
                B256::ZERO,
            )
            .await;
        assert!(new_payload_response.is_ok());
        let new_payload_requests = test_harness.l2_mock.new_payload_requests.clone();
        let new_payload_requests_mu = new_payload_requests.lock().unwrap();
        let new_payload_requests_builder = test_harness.builder_mock.new_payload_requests.clone();
        let new_payload_requests_builder_mu = new_payload_requests_builder.lock().unwrap();
        assert_eq!(new_payload_requests_mu.len(), 1);
        assert_eq!(new_payload_requests_builder_mu.len(), 0);
        let req: &(ExecutionPayloadV3, Vec<FixedBytes<32>>, B256) =
            new_payload_requests_mu.first().unwrap();
        assert_eq!(
            req.0,
            test_harness
                .l2_mock
                .get_payload_response
                .clone()
                .unwrap()
                .execution_payload
                .clone()
        );
        assert_eq!(req.1, Vec::<FixedBytes<32>>::new());
        assert_eq!(req.2, B256::ZERO);
        drop(new_payload_requests_mu);

        // test get_payload_v3 success
        let get_payload_response = test_harness
            .client
            .get_payload_v3(PayloadId::new([0, 0, 0, 0, 0, 0, 0, 1]))
            .await;
        assert!(get_payload_response.is_ok());
        let get_payload_requests = test_harness.l2_mock.get_payload_requests.clone();
        let get_payload_requests_mu = get_payload_requests.lock().unwrap();
        let get_payload_requests_builder = test_harness.builder_mock.get_payload_requests.clone();
        let get_payload_requests_builder_mu = get_payload_requests_builder.lock().unwrap();
        let new_payload_requests = test_harness.l2_mock.new_payload_requests.clone();
        let new_payload_requests_mu = new_payload_requests.lock().unwrap();
        assert_eq!(get_payload_requests_builder_mu.len(), 1);
        assert_eq!(get_payload_requests_mu.len(), 1);
        assert_eq!(new_payload_requests_mu.len(), 2);
        let req: &PayloadId = get_payload_requests_mu.first().unwrap();
        assert_eq!(*req, PayloadId::new([0, 0, 0, 0, 0, 0, 0, 1]));

        test_harness.cleanup().await;
    }

    async fn boost_sync_enabled() {
        let test_harness = TestHarness::new(true, None, None).await;

        let fcu = ForkchoiceState {
            head_block_hash: FixedBytes::random(),
            safe_block_hash: FixedBytes::random(),
            finalized_block_hash: FixedBytes::random(),
        };
        let fcu_response = test_harness.client.fork_choice_updated_v3(fcu, None).await;
        assert!(fcu_response.is_ok());

        sleep(std::time::Duration::from_millis(100)).await;

        let fcu_requests = test_harness.l2_mock.fcu_requests.clone();
        let fcu_requests_mu = fcu_requests.lock().unwrap();
        let fcu_requests_builder = test_harness.builder_mock.fcu_requests.clone();
        let fcu_requests_builder_mu = fcu_requests_builder.lock().unwrap();
        assert_eq!(fcu_requests_mu.len(), 1);
        assert_eq!(fcu_requests_builder_mu.len(), 1);

        // test new_payload_v3 success
        let new_payload_response = test_harness
            .client
            .new_payload_v3(
                test_harness
                    .l2_mock
                    .get_payload_response
                    .clone()
                    .unwrap()
                    .execution_payload
                    .clone(),
                vec![],
                B256::ZERO,
            )
            .await;
        assert!(new_payload_response.is_ok());
        let new_payload_requests = test_harness.l2_mock.new_payload_requests.clone();
        let new_payload_requests_mu = new_payload_requests.lock().unwrap();
        let new_payload_requests_builder = test_harness.builder_mock.new_payload_requests.clone();
        let new_payload_requests_builder_mu = new_payload_requests_builder.lock().unwrap();
        assert_eq!(new_payload_requests_mu.len(), 1);
        assert_eq!(new_payload_requests_builder_mu.len(), 1);

        test_harness.cleanup().await;
    }

    async fn builder_payload_err() {
        let mut l2_mock = MockEngineServer::new();
        l2_mock.new_payload_response = l2_mock.new_payload_response.clone().map(|mut status| {
            status.status = PayloadStatusEnum::Invalid {
                validation_error: "test".to_string(),
            };
            status
        });
        l2_mock.get_payload_response = l2_mock.get_payload_response.clone().map(|mut payload| {
            payload.block_value = U256::from(10);
            payload
        });
        let test_harness = TestHarness::new(true, Some(l2_mock), None).await;

        // test get_payload_v3 return l2 payload if builder payload is invalid
        let get_payload_response = test_harness
            .client
            .get_payload_v3(PayloadId::new([0, 0, 0, 0, 0, 0, 0, 0]))
            .await;
        assert!(get_payload_response.is_ok());
        assert_eq!(get_payload_response.unwrap().block_value, U256::from(10));

        test_harness.cleanup().await;
    }

    async fn spawn_server(mock_engine_server: MockEngineServer, addr: &str) -> ServerHandle {
        let server = ServerBuilder::default().build(addr).await.unwrap();
        let mut module: RpcModule<()> = RpcModule::new(());

        module
            .register_method("engine_forkchoiceUpdatedV3", move |params, _, _| {
                let params: (ForkchoiceState, Option<OpPayloadAttributes>) = params.parse()?;
                let mut fcu_requests = mock_engine_server.fcu_requests.lock().unwrap();
                fcu_requests.push(params);

                let mut response = mock_engine_server.fcu_response.clone();
                if let Ok(ref mut fcu_response) = response {
                    if let Some(override_id) = mock_engine_server.override_payload_id {
                        fcu_response.payload_id = Some(override_id);
                    }
                }

                response
            })
            .unwrap();

        module
            .register_method("engine_getPayloadV3", move |params, _, _| {
                let params: (PayloadId,) = params.parse()?;
                let mut get_payload_requests =
                    mock_engine_server.get_payload_requests.lock().unwrap();
                get_payload_requests.push(params.0);

                mock_engine_server.get_payload_response.clone()
            })
            .unwrap();

        module
            .register_method("engine_newPayloadV3", move |params, _, _| {
                let params: (ExecutionPayloadV3, Vec<B256>, B256) = params.parse()?;
                let mut new_payload_requests =
                    mock_engine_server.new_payload_requests.lock().unwrap();
                new_payload_requests.push(params);

                mock_engine_server.new_payload_response.clone()
            })
            .unwrap();

        server.start(module)
    }

    async fn test_local_external_payload_ids_same() {
        let same_id = PayloadId::new([0, 0, 0, 0, 0, 0, 0, 42]);

        let mut l2_mock = MockEngineServer::new();
        l2_mock.fcu_response = Ok(ForkchoiceUpdated::new(PayloadStatus::from_status(
            PayloadStatusEnum::Valid,
        ))
        .with_payload_id(same_id));

        let mut builder_mock = MockEngineServer::new();
        builder_mock.override_payload_id = Some(same_id);

        let test_harness =
            TestHarness::new(true, Some(l2_mock.clone()), Some(builder_mock.clone())).await;

        // Test FCU call
        let fcu = ForkchoiceState {
            head_block_hash: FixedBytes::random(),
            safe_block_hash: FixedBytes::random(),
            finalized_block_hash: FixedBytes::random(),
        };
        let fcu_response = test_harness.client.fork_choice_updated_v3(fcu, None).await;
        assert!(fcu_response.is_ok());

        // wait for builder to observe the FCU call
        sleep(std::time::Duration::from_millis(100)).await;

        let builder_fcu_req = builder_mock.fcu_requests.lock().unwrap();
        assert_eq!(builder_fcu_req.len(), 1);
        assert_eq!(l2_mock.fcu_requests.lock().unwrap().len(), 1);

        // Test getPayload call
        let get_res = test_harness.client.get_payload_v3(same_id).await;
        assert!(get_res.is_ok());

        // wait for builder to observe the getPayload call
        sleep(std::time::Duration::from_millis(100)).await;

        let builder_gp_reqs = builder_mock.get_payload_requests.lock().unwrap();
        assert_eq!(builder_gp_reqs.len(), 1);
        assert_eq!(builder_gp_reqs[0], same_id);

        let local_gp_reqs = l2_mock.get_payload_requests.lock().unwrap();
        assert_eq!(local_gp_reqs.len(), 1);
        assert_eq!(local_gp_reqs[0], same_id);

        test_harness.cleanup().await;
    }

    async fn test_local_external_payload_ids_different() {
        let local_id = PayloadId::new([1, 2, 3, 4, 5, 6, 7, 8]);
        let external_id = PayloadId::new([9, 9, 9, 9, 9, 9, 9, 9]);

        let mut l2_mock = MockEngineServer::new();
        let mut fcu_resp =
            ForkchoiceUpdated::new(PayloadStatus::from_status(PayloadStatusEnum::Valid));
        fcu_resp.payload_id = Some(local_id);
        l2_mock.fcu_response = Ok(fcu_resp);

        let mut builder_mock = MockEngineServer::new();
        builder_mock.override_payload_id = Some(external_id);

        let test_harness =
            TestHarness::new(true, Some(l2_mock.clone()), Some(builder_mock.clone())).await;

        // Test FCU call
        let fcu = ForkchoiceState {
            head_block_hash: B256::random(),
            safe_block_hash: B256::random(),
            finalized_block_hash: B256::random(),
        };
        let fcu_response = test_harness.client.fork_choice_updated_v3(fcu, None).await;
        assert!(fcu_response.is_ok());

        // wait for builder to observe the FCU call
        sleep(std::time::Duration::from_millis(100)).await;

        assert_eq!(l2_mock.fcu_requests.lock().unwrap().len(), 1);
        assert_eq!(builder_mock.fcu_requests.lock().unwrap().len(), 1);

        // Test getPayload call with local->external mapping
        let get_res = test_harness.client.get_payload_v3(local_id).await;
        assert!(get_res.is_ok(), "getPayload should succeed");

        // wait for builder to observe the getPayload call
        sleep(std::time::Duration::from_millis(100)).await;

        let builder_gp = builder_mock.get_payload_requests.lock().unwrap();
        assert_eq!(builder_gp.len(), 1);
        assert_eq!(builder_gp[0], external_id);

        let l2_gp = l2_mock.get_payload_requests.lock().unwrap();
        assert_eq!(l2_gp.len(), 1);
        assert_eq!(l2_gp[0], local_id);

        test_harness.cleanup().await;
    }
}<|MERGE_RESOLUTION|>--- conflicted
+++ resolved
@@ -22,11 +22,8 @@
 use opentelemetry::global::{self, BoxedSpan, BoxedTracer};
 use opentelemetry::trace::{Span, TraceContextExt, Tracer};
 use opentelemetry::{Context, KeyValue};
-<<<<<<< HEAD
-=======
 use serde::{Deserialize, Serialize};
 
->>>>>>> 2d492ae6
 use tokio::sync::Mutex;
 use tracing::{debug, error, info};
 
@@ -136,12 +133,8 @@
     pub boost_sync: bool,
     pub metrics: Option<Arc<ServerMetrics>>,
     pub payload_trace_context: Arc<PayloadTraceContext>,
-<<<<<<< HEAD
     pub flashblocks_client: Option<Arc<FlashblocksService>>,
-    pub dry_run: Arc<Mutex<bool>>,
-=======
     pub execution_mode: Arc<Mutex<ExecutionMode>>,
->>>>>>> 2d492ae6
 }
 
 impl RollupBoostServer {
@@ -158,12 +151,8 @@
             boost_sync,
             metrics,
             payload_trace_context: Arc::new(PayloadTraceContext::new()),
-<<<<<<< HEAD
             flashblocks_client: flashblocks_client.map(Arc::new),
-            dry_run: Arc::new(Mutex::new(false)),
-=======
             execution_mode: Arc::new(Mutex::new(ExecutionMode::Enabled)),
->>>>>>> 2d492ae6
         }
     }
 
@@ -516,24 +505,17 @@
             };
 
             let builder = self.builder_client.clone();
-<<<<<<< HEAD
 
             // Fallback to the get_payload_v3 from the builder if no flashblocks payload is available
-            let payload = if let Some(payload) = payload {
+            let (payload, source) = if let Some(payload) = payload {
                 info!(message = "using flashblocks payload");
-                payload
+                (payload, PayloadSource::Builder)
             } else {
-                builder.auth_client.get_payload_v3(external_payload_id).await.map_err(|e| {
+                builder.get_payload_v3(external_payload_id).await.map_err(|e| {
                     error!(message = "error calling get_payload_v3 from builder", "url" = ?builder.auth_rpc, "error" = %e, "local_payload_id" = %payload_id, "external_payload_id" = %external_payload_id);
                     e
                 })?
             };
-=======
-            let (payload, source) = builder.get_payload_v3(external_payload_id).await.map_err(|e| {
-                error!(message = "error calling get_payload_v3 from builder", "url" = ?builder.auth_rpc, "error" = %e, "local_payload_id" = %payload_id, "external_payload_id" = %external_payload_id);
-                e
-                })?;
->>>>>>> 2d492ae6
 
             let block_hash = ExecutionPayload::from(payload.clone().execution_payload).block_hash();
             info!(message = "received payload from builder", "local_payload_id" = %payload_id, "external_payload_id" = %external_payload_id, "block_hash" = %block_hash);
