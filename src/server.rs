use crate::{
    HealthHandle,
    client::rpc::RpcClient,
    debug_api::DebugServer,
    probe::{Health, Probes},
};
use alloy_primitives::{B256, Bytes};
use alloy_rpc_types_eth::{Block, BlockNumberOrTag};
use futures::{StreamExt as _, stream};
use metrics::counter;
use moka::future::Cache;
use opentelemetry::trace::SpanKind;
use parking_lot::Mutex;
use std::sync::Arc;

use crate::debug_api::ExecutionMode;
use alloy_rpc_types_engine::{
    ExecutionPayload, ExecutionPayloadV3, ForkchoiceState, ForkchoiceUpdated, PayloadId,
    PayloadStatus,
};
use jsonrpsee::RpcModule;
use jsonrpsee::core::{RegisterMethodError, RpcResult, async_trait};
use jsonrpsee::proc_macros::rpc;
use jsonrpsee::types::ErrorObject;
use jsonrpsee::types::error::INVALID_REQUEST_CODE;
use op_alloy_rpc_types_engine::{
    OpExecutionPayloadEnvelopeV3, OpExecutionPayloadEnvelopeV4, OpExecutionPayloadV4,
    OpPayloadAttributes,
};
use tokio::task::JoinHandle;
use tracing::{info, instrument};

const CACHE_SIZE: u64 = 100;

#[derive(Debug, Clone)]
pub struct PayloadTrace {
    pub builder_has_payload: bool,
    pub trace_id: Option<tracing::Id>,
}

pub struct PayloadTraceContext {
    block_hash_to_payload_ids: Cache<B256, Vec<PayloadId>>,
    payload_id: Cache<PayloadId, PayloadTrace>,
}

impl PayloadTraceContext {
    fn new() -> Self {
        PayloadTraceContext {
            block_hash_to_payload_ids: Cache::new(CACHE_SIZE),
            payload_id: Cache::new(CACHE_SIZE),
        }
    }

    async fn store(
        &self,
        payload_id: PayloadId,
        parent_hash: B256,
        builder_has_payload: bool,
        trace_id: Option<tracing::Id>,
    ) {
        self.payload_id
            .insert(
                payload_id,
                PayloadTrace {
                    builder_has_payload,
                    trace_id,
                },
            )
            .await;
        self.block_hash_to_payload_ids
            .entry(parent_hash)
            .and_upsert_with(|o| match o {
                Some(e) => {
                    let mut payloads = e.into_value();
                    payloads.push(payload_id);
                    std::future::ready(payloads)
                }
                None => std::future::ready(vec![payload_id]),
            })
            .await;
    }

    async fn trace_ids_from_parent_hash(&self, parent_hash: &B256) -> Option<Vec<tracing::Id>> {
        match self.block_hash_to_payload_ids.get(parent_hash).await {
            Some(payload_ids) => Some(
                stream::iter(payload_ids.iter())
                    .filter_map(|payload_id| async {
                        self.payload_id
                            .get(payload_id)
                            .await
                            .and_then(|x| x.trace_id)
                    })
                    .collect()
                    .await,
            ),
            None => None,
        }
    }

    async fn trace_id(&self, payload_id: &PayloadId) -> Option<tracing::Id> {
        self.payload_id
            .get(payload_id)
            .await
            .and_then(|x| x.trace_id)
    }

    async fn has_builder_payload(&self, payload_id: &PayloadId) -> bool {
        self.payload_id
            .get(payload_id)
            .await
            .map(|x| x.builder_has_payload)
            .unwrap_or_default()
    }

    async fn remove_by_parent_hash(&self, block_hash: &B256) {
        if let Some(payload_ids) = self.block_hash_to_payload_ids.remove(block_hash).await {
            for payload_id in payload_ids.iter() {
                self.payload_id.remove(payload_id).await;
            }
        }
    }
}

pub struct RollupBoostServer {
    pub l2_client: Arc<RpcClient>,
    pub builder_client: Arc<RpcClient>,
    pub payload_trace_context: Arc<PayloadTraceContext>,
    health_handle: JoinHandle<()>,
    execution_mode: Arc<Mutex<ExecutionMode>>,
    probes: Arc<Probes>,
}

impl RollupBoostServer {
    pub fn new(
        l2_client: RpcClient,
        builder_client: RpcClient,
        initial_execution_mode: ExecutionMode,
        probes: Arc<Probes>,
        health_check_interval: u64,
        max_unsafe_interval: u64,
    ) -> Self {
        let health_handle = HealthHandle {
            probes: probes.clone(),
            builder_client: Arc::new(builder_client.clone()),
            health_check_interval,
            max_unsafe_interval,
        }
        .spawn();

        Self {
            l2_client: Arc::new(l2_client),
            builder_client: Arc::new(builder_client),
            payload_trace_context: Arc::new(PayloadTraceContext::new()),
            execution_mode: Arc::new(Mutex::new(initial_execution_mode)),
            probes,
            health_handle,
        }
    }

    pub async fn start_debug_server(&self, debug_addr: &str) -> eyre::Result<()> {
        let server = DebugServer::new(self.execution_mode.clone());
        server.run(debug_addr).await?;
        Ok(())
    }

    pub fn execution_mode(&self) -> ExecutionMode {
        *self.execution_mode.lock()
    }

    pub fn health_handle(&self) -> &JoinHandle<()> {
        &self.health_handle
    }
}

impl TryInto<RpcModule<()>> for RollupBoostServer {
    type Error = RegisterMethodError;

    fn try_into(self) -> Result<RpcModule<()>, Self::Error> {
        let mut module: RpcModule<()> = RpcModule::new(());
        module.merge(EngineApiServer::into_rpc(self))?;

        for method in module.method_names() {
            info!(?method, "method registered");
        }

        Ok(module)
    }
}

#[derive(Debug, Clone)]
pub enum PayloadSource {
    L2,
    Builder,
}

impl std::fmt::Display for PayloadSource {
    fn fmt(&self, f: &mut std::fmt::Formatter<'_>) -> std::fmt::Result {
        match self {
            PayloadSource::L2 => write!(f, "l2"),
            PayloadSource::Builder => write!(f, "builder"),
        }
    }
}

#[allow(dead_code)]
impl PayloadSource {
    pub fn is_builder(&self) -> bool {
        matches!(self, PayloadSource::Builder)
    }

    pub fn is_l2(&self) -> bool {
        matches!(self, PayloadSource::L2)
    }
}

#[rpc(server, client)]
pub trait EngineApi {
    #[method(name = "engine_forkchoiceUpdatedV3")]
    async fn fork_choice_updated_v3(
        &self,
        fork_choice_state: ForkchoiceState,
        payload_attributes: Option<OpPayloadAttributes>,
    ) -> RpcResult<ForkchoiceUpdated>;

    #[method(name = "engine_getPayloadV3")]
    async fn get_payload_v3(
        &self,
        payload_id: PayloadId,
    ) -> RpcResult<OpExecutionPayloadEnvelopeV3>;

    #[method(name = "engine_newPayloadV3")]
    async fn new_payload_v3(
        &self,
        payload: ExecutionPayloadV3,
        versioned_hashes: Vec<B256>,
        parent_beacon_block_root: B256,
    ) -> RpcResult<PayloadStatus>;

    #[method(name = "engine_getPayloadV4")]
    async fn get_payload_v4(
        &self,
        payload_id: PayloadId,
    ) -> RpcResult<OpExecutionPayloadEnvelopeV4>;

    #[method(name = "engine_newPayloadV4")]
    async fn new_payload_v4(
        &self,
        payload: OpExecutionPayloadV4,
        versioned_hashes: Vec<B256>,
        parent_beacon_block_root: B256,
        execution_requests: Vec<Bytes>,
    ) -> RpcResult<PayloadStatus>;

    #[method(name = "eth_getBlockByNumber")]
    async fn get_block_by_number(&self, number: BlockNumberOrTag, full: bool) -> RpcResult<Block>;
}

#[async_trait]
impl EngineApiServer for RollupBoostServer {
    #[instrument(
        skip_all,
        err,
        fields(
            otel.kind = ?SpanKind::Server,
            has_attributes = payload_attributes.is_some(),
            head_block_hash = %fork_choice_state.head_block_hash,
            timestamp = ?payload_attributes.as_ref().map(|attrs| attrs.payload_attributes.timestamp),
            payload_id
        )
    )]
    async fn fork_choice_updated_v3(
        &self,
        fork_choice_state: ForkchoiceState,
        payload_attributes: Option<OpPayloadAttributes>,
    ) -> RpcResult<ForkchoiceUpdated> {
        // Send the FCU to the default l2 client
        let l2_fut = self
            .l2_client
            .fork_choice_updated_v3(fork_choice_state, payload_attributes.clone());

        // If execution mode is disabled, return the l2 client response immediately
        if self.execution_mode().is_disabled() {
            return Ok(l2_fut.await?);
        }

        let span = tracing::Span::current();
        // If the fcu contains payload attributes and the tx pool is disabled,
        // only forward the FCU to the default l2 client
        if let Some(attrs) = payload_attributes.as_ref() {
            if attrs.no_tx_pool.unwrap_or_default() {
                let l2_response = l2_fut.await?;
                if let Some(payload_id) = l2_response.payload_id {
                    info!(
                        message = "block building started",
                        "payload_id" = %payload_id,
                        "builder_building" = false,
                    );

                    self.payload_trace_context
                        .store(
                            payload_id,
                            fork_choice_state.head_block_hash,
                            false,
                            span.id(),
                        )
                        .await;
                }

                // We always return the value from the l2 client
                return Ok(l2_response);
            } else {
                // If the tx pool is enabled, forward the fcu
                // to both the builder and the default l2 client
                let builder_fut = self
                    .builder_client
                    .fork_choice_updated_v3(fork_choice_state, payload_attributes);

                let (l2_result, builder_result) = tokio::join!(l2_fut, builder_fut);
                let l2_response = l2_result?;

                if let Some(payload_id) = l2_response.payload_id {
                    info!(
                        message = "block building started",
                        "payload_id" = %payload_id,
                        "builder_building" = builder_result.is_ok(),
                    );

                    self.payload_trace_context
                        .store(
                            payload_id,
                            fork_choice_state.head_block_hash,
                            builder_result.is_ok(),
                            span.id(),
                        )
                        .await;
                }

                return Ok(l2_response);
            }
        } else {
            // If the FCU does not contain payload attributes
            // forward the fcu to the builder to keep it synced and immediately return the l2
            // response without awaiting the builder
            let builder_client = self.builder_client.clone();
            tokio::spawn(async move {
<<<<<<< HEAD
                let response = builder_client
                    .fork_choice_updated_v3(fork_choice_state, payload_attributes)
                    .await;
                if let (Err(_), Some(id)) = (response, payload_id) {
                    payload_trace_context.upsert_builder_has_payload(id, trace_id, false);
                }
=======
                // It is not critical to wait for the builder response here
                // During moments of high load, Op-node can send hundreds of FCU requests
                // and we want to ensure that we don't block the main thread in those scenarios
                builder_client
                    .fork_choice_updated_v3(fork_choice_state, payload_attributes)
                    .await
>>>>>>> 310656bc
            });
            return Ok(l2_fut.await?);
        }
    }

    #[instrument(
        skip_all,
        err,
        fields(
            otel.kind = ?SpanKind::Server,
            %payload_id,
            payload_source
        )
    )]
    async fn get_payload_v3(
        &self,
        payload_id: PayloadId,
    ) -> RpcResult<OpExecutionPayloadEnvelopeV3> {
        info!("received get_payload_v3");

        match self.get_payload(payload_id, Version::V3).await? {
            OpExecutionPayloadEnvelope::V3(v3) => Ok(v3),
            OpExecutionPayloadEnvelope::V4(_) => Err(ErrorObject::owned(
                INVALID_REQUEST_CODE,
                "Payload version 4 not supported",
                None::<String>,
            )),
        }
    }

    #[instrument(
        skip_all,
        err,
        fields(
            otel.kind = ?SpanKind::Server,
        )
    )]
    async fn new_payload_v3(
        &self,
        payload: ExecutionPayloadV3,
        versioned_hashes: Vec<B256>,
        parent_beacon_block_root: B256,
    ) -> RpcResult<PayloadStatus> {
        info!("received new_payload_v3");

        self.new_payload(NewPayload::V3(NewPayloadV3 {
            payload,
            versioned_hashes,
            parent_beacon_block_root,
        }))
        .await
    }

    #[instrument(
        skip_all,
        err,
        fields(
            otel.kind = ?SpanKind::Server,
            %payload_id,
            payload_source
        )
    )]
    async fn get_payload_v4(
        &self,
        payload_id: PayloadId,
    ) -> RpcResult<OpExecutionPayloadEnvelopeV4> {
        info!("received get_payload_v4");

        match self.get_payload(payload_id, Version::V4).await? {
            OpExecutionPayloadEnvelope::V4(v4) => Ok(v4),
            OpExecutionPayloadEnvelope::V3(_) => Err(ErrorObject::owned(
                INVALID_REQUEST_CODE,
                "Payload version 4 not supported",
                None::<String>,
            )),
        }
    }

    #[instrument(
        skip_all,
        err,
        fields(
            otel.kind = ?SpanKind::Server,
        )
    )]
    async fn new_payload_v4(
        &self,
        payload: OpExecutionPayloadV4,
        versioned_hashes: Vec<B256>,
        parent_beacon_block_root: B256,
        execution_requests: Vec<Bytes>,
    ) -> RpcResult<PayloadStatus> {
        info!("received new_payload_v4");

        self.new_payload(NewPayload::V4(NewPayloadV4 {
            payload,
            versioned_hashes,
            parent_beacon_block_root,
            execution_requests,
        }))
        .await
    }

    async fn get_block_by_number(&self, number: BlockNumberOrTag, full: bool) -> RpcResult<Block> {
        Ok(self.l2_client.get_block_by_number(number, full).await?)
    }
}

#[derive(Debug, Clone)]
pub enum OpExecutionPayloadEnvelope {
    V3(OpExecutionPayloadEnvelopeV3),
    V4(OpExecutionPayloadEnvelopeV4),
}

impl OpExecutionPayloadEnvelope {
    pub fn version(&self) -> Version {
        match self {
            OpExecutionPayloadEnvelope::V3(_) => Version::V3,
            OpExecutionPayloadEnvelope::V4(_) => Version::V4,
        }
    }
}

impl From<OpExecutionPayloadEnvelope> for ExecutionPayload {
    fn from(envelope: OpExecutionPayloadEnvelope) -> Self {
        match envelope {
            OpExecutionPayloadEnvelope::V3(v3) => ExecutionPayload::from(v3.execution_payload),
            OpExecutionPayloadEnvelope::V4(v4) => {
                ExecutionPayload::from(v4.execution_payload.payload_inner)
            }
        }
    }
}

#[derive(Debug, Clone)]
pub struct NewPayloadV3 {
    pub payload: ExecutionPayloadV3,
    pub versioned_hashes: Vec<B256>,
    pub parent_beacon_block_root: B256,
}

#[derive(Debug, Clone)]
pub struct NewPayloadV4 {
    pub payload: OpExecutionPayloadV4,
    pub versioned_hashes: Vec<B256>,
    pub parent_beacon_block_root: B256,
    pub execution_requests: Vec<Bytes>,
}

#[derive(Debug, Clone)]
pub enum NewPayload {
    V3(NewPayloadV3),
    V4(NewPayloadV4),
}

impl NewPayload {
    pub fn version(&self) -> Version {
        match self {
            NewPayload::V3(_) => Version::V3,
            NewPayload::V4(_) => Version::V4,
        }
    }
}

impl From<OpExecutionPayloadEnvelope> for NewPayload {
    fn from(envelope: OpExecutionPayloadEnvelope) -> Self {
        match envelope {
            OpExecutionPayloadEnvelope::V3(v3) => NewPayload::V3(NewPayloadV3 {
                payload: v3.execution_payload,
                versioned_hashes: vec![],
                parent_beacon_block_root: v3.parent_beacon_block_root,
            }),
            OpExecutionPayloadEnvelope::V4(v4) => NewPayload::V4(NewPayloadV4 {
                payload: v4.execution_payload,
                versioned_hashes: vec![],
                parent_beacon_block_root: v4.parent_beacon_block_root,
                execution_requests: v4.execution_requests,
            }),
        }
    }
}

impl From<NewPayload> for ExecutionPayload {
    fn from(new_payload: NewPayload) -> Self {
        match new_payload {
            NewPayload::V3(v3) => ExecutionPayload::from(v3.payload),
            NewPayload::V4(v4) => ExecutionPayload::from(v4.payload.payload_inner),
        }
    }
}

#[derive(Debug, Clone, Copy)]
pub enum Version {
    V3,
    V4,
}

impl Version {
    pub fn as_str(&self) -> &'static str {
        match self {
            Version::V3 => "v3",
            Version::V4 => "v4",
        }
    }
}

impl RollupBoostServer {
    async fn new_payload(&self, new_payload: NewPayload) -> RpcResult<PayloadStatus> {
        let execution_payload = ExecutionPayload::from(new_payload.clone());
        let block_hash = execution_payload.block_hash();
        let parent_hash = execution_payload.parent_hash();
        info!(message = "received new_payload", "block_hash" = %block_hash, "version" = new_payload.version().as_str());

        // async call to builder to sync the builder node
        let execution_mode = self.execution_mode();
        if !execution_mode.is_disabled() {
            if let Some(causes) = self
                .payload_trace_context
                .trace_ids_from_parent_hash(&parent_hash)
                .await
            {
                causes.iter().for_each(|cause| {
                    tracing::Span::current().follows_from(cause);
                });
            }

            self.payload_trace_context
                .remove_by_parent_hash(&parent_hash)
                .await;

            let builder = self.builder_client.clone();
            let new_payload_clone = new_payload.clone();
            tokio::spawn(async move {
                let _ = builder.new_payload(new_payload_clone).await;
            });
        }
        Ok(self.l2_client.new_payload(new_payload).await?)
    }

    async fn get_payload(
        &self,
        payload_id: PayloadId,
        version: Version,
    ) -> RpcResult<OpExecutionPayloadEnvelope> {
        let l2_fut = self.l2_client.get_payload(payload_id, version);

        // If execution mode is disabled, return the l2 payload without sending
        // the request to the builder
        if self.execution_mode().is_disabled() {
            return match l2_fut.await {
                Ok(payload) => {
                    self.probes.set_health(Health::Healthy);
                    let context = PayloadSource::L2;
                    tracing::Span::current().record("payload_source", context.to_string());
                    counter!("rpc.blocks_created", "source" => context.to_string()).increment(1);

                    let execution_payload = ExecutionPayload::from(payload.clone());
                    info!(
                        message = "returning block",
                        "hash" = %execution_payload.block_hash(),
                        "number" = %execution_payload.block_number(),
                        %context,
                        %payload_id,
                    );

                    Ok(payload)
                }

                Err(e) => {
                    self.probes.set_health(Health::ServiceUnavailable);
                    Err(e.into())
                }
            };
        }

        // Forward the get payload request to the builder
        let builder_fut = async {
            if let Some(cause) = self.payload_trace_context.trace_id(&payload_id).await {
                tracing::Span::current().follows_from(cause);
            }
            if !self
                .payload_trace_context
                .has_builder_payload(&payload_id)
                .await
            {
                info!(message = "builder has no payload, skipping get_payload call to builder");
                return RpcResult::Ok(None);
            }

            // Get payload and validate with the local l2 client
            let payload = self.builder_client.get_payload(payload_id, version).await?;
            let _ = self
                .l2_client
                .new_payload(NewPayload::from(payload.clone()))
                .await?;

            Ok(Some(payload))
        };

        let (l2_payload, builder_payload) = tokio::join!(l2_fut, builder_fut);

        // Evaluate the builder and l2 response and select the final payload
        let (payload, context) = {
            let l2_payload =
                l2_payload.inspect_err(|_| self.probes.set_health(Health::ServiceUnavailable))?;
            self.probes.set_health(Health::Healthy);

            if let Ok(Some(payload)) = builder_payload {
                if self.execution_mode().is_dry_run() {
                    (l2_payload, PayloadSource::L2)
                } else {
                    (payload, PayloadSource::Builder)
                }
            } else {
                self.probes.set_health(Health::PartialContent);
                (l2_payload, PayloadSource::L2)
            }
        };

        tracing::Span::current().record("payload_source", context.to_string());
        // To maintain backwards compatibility with old metrics, we need to record blocks built
        // This is temporary until we migrate to the new metrics
        counter!("rpc.blocks_created", "source" => context.to_string()).increment(1);

        let inner_payload = ExecutionPayload::from(payload.clone());
        let block_hash = inner_payload.block_hash();
        let block_number = inner_payload.block_number();

        // Note: This log message is used by integration tests to track payload context.
        // While not ideal to rely on log parsing, it provides a reliable way to verify behavior.
        // Happy to consider an alternative approach later on.
        info!(
            message = "returning block",
            "hash" = %block_hash,
            "number" = %block_number,
            %context,
            %payload_id,
        );
        Ok(payload)
    }
}

#[cfg(test)]
#[allow(clippy::complexity)]
mod tests {
    use crate::probe::ProbeLayer;
    use crate::proxy::ProxyLayer;

    use super::*;
    use alloy_primitives::hex;
    use alloy_primitives::{FixedBytes, U256};
    use alloy_rpc_types_engine::JwtSecret;
    use alloy_rpc_types_engine::{
        BlobsBundleV1, ExecutionPayloadV1, ExecutionPayloadV2, PayloadStatusEnum,
    };
    use http::{StatusCode, Uri};
    use jsonrpsee::RpcModule;
    use jsonrpsee::http_client::HttpClient;
    use jsonrpsee::server::{Server, ServerBuilder, ServerHandle};
    use parking_lot::Mutex;
    use std::net::SocketAddr;
    use std::str::FromStr;
    use std::sync::Arc;
    use tokio::time::sleep;

    const HOST: &str = "0.0.0.0";
    const L2_PORT: u16 = 8545;
    const L2_ADDR: &str = "127.0.0.1:8545";
    const BUILDER_PORT: u16 = 8544;
    const BUILDER_ADDR: &str = "127.0.0.1:8544";
    const SERVER_ADDR: &str = "0.0.0.0:8556";

    #[derive(Debug, Clone)]
    pub struct MockEngineServer {
        fcu_requests: Arc<Mutex<Vec<(ForkchoiceState, Option<OpPayloadAttributes>)>>>,
        get_payload_requests: Arc<Mutex<Vec<PayloadId>>>,
        new_payload_requests: Arc<Mutex<Vec<(ExecutionPayloadV3, Vec<B256>, B256)>>>,
        fcu_response: RpcResult<ForkchoiceUpdated>,
        get_payload_response: RpcResult<OpExecutionPayloadEnvelopeV3>,
        new_payload_response: RpcResult<PayloadStatus>,

        pub override_payload_id: Option<PayloadId>,
    }

    impl MockEngineServer {
        pub fn new() -> Self {
            Self {
                fcu_requests: Arc::new(Mutex::new(vec![])),
                get_payload_requests: Arc::new(Mutex::new(vec![])),
                new_payload_requests: Arc::new(Mutex::new(vec![])),
                fcu_response: Ok(ForkchoiceUpdated::new(PayloadStatus::from_status(PayloadStatusEnum::Valid))),
                get_payload_response: Ok(OpExecutionPayloadEnvelopeV3{
                    execution_payload: ExecutionPayloadV3 {
                            payload_inner: ExecutionPayloadV2 {
                                payload_inner: ExecutionPayloadV1 {
                                    base_fee_per_gas:  U256::from(7u64),
                                    block_number: 0xa946u64,
                                    block_hash: hex!("a5ddd3f286f429458a39cafc13ffe89295a7efa8eb363cf89a1a4887dbcf272b").into(),
                                    logs_bloom: hex!("00200004000000000000000080000000000200000000000000000000000000000000200000000000000000000000000000000000800000000200000000000000000000000000000000000008000000200000000000000000000001000000000000000000000000000000800000000000000000000100000000000030000000000000000040000000000000000000000000000000000800080080404000000000000008000000000008200000000000200000000000000000000000000000000000000002000000000000000000000000000000000000001000000000000000000000000000000000000000000000000000000000000100000000000000000000").into(),
                                    extra_data: hex!("d883010d03846765746888676f312e32312e31856c696e7578").into(),
                                    gas_limit: 0x1c9c380,
                                    gas_used: 0x1f4a9,
                                    timestamp: 0x651f35b8,
                                    fee_recipient: hex!("f97e180c050e5ab072211ad2c213eb5aee4df134").into(),
                                    parent_hash: hex!("d829192799c73ef28a7332313b3c03af1f2d5da2c36f8ecfafe7a83a3bfb8d1e").into(),
                                    prev_randao: hex!("753888cc4adfbeb9e24e01c84233f9d204f4a9e1273f0e29b43c4c148b2b8b7e").into(),
                                    receipts_root: hex!("4cbc48e87389399a0ea0b382b1c46962c4b8e398014bf0cc610f9c672bee3155").into(),
                                    state_root: hex!("017d7fa2b5adb480f5e05b2c95cb4186e12062eed893fc8822798eed134329d1").into(),
                                    transactions: vec![],
                                },
                                withdrawals: vec![],
                            },
                            blob_gas_used: 0xc0000,
                        excess_blob_gas: 0x580000,
                    },
                    block_value: U256::from(0),
                    blobs_bundle: BlobsBundleV1{
                        commitments: vec![],
                        proofs: vec![],
                        blobs: vec![],
                    },
                should_override_builder: false,
                parent_beacon_block_root: B256::ZERO,
            }),
            override_payload_id: None,
            new_payload_response: Ok(PayloadStatus::from_status(PayloadStatusEnum::Valid)),
        }
        }
    }

    struct TestHarness {
        l2_server: ServerHandle,
        l2_mock: MockEngineServer,
        builder_server: ServerHandle,
        builder_mock: MockEngineServer,
        server: ServerHandle,
        rpc_client: HttpClient,
        http_client: reqwest::Client,
    }

    impl TestHarness {
        async fn new(
            l2_mock: Option<MockEngineServer>,
            builder_mock: Option<MockEngineServer>,
        ) -> Self {
            let jwt_secret = JwtSecret::random();

            let l2_auth_rpc = Uri::from_str(&format!("http://{}:{}", HOST, L2_PORT)).unwrap();
            let l2_client =
                RpcClient::new(l2_auth_rpc.clone(), jwt_secret, 2000, PayloadSource::L2).unwrap();

            let builder_auth_rpc =
                Uri::from_str(&format!("http://{}:{}", HOST, BUILDER_PORT)).unwrap();
            let builder_client = RpcClient::new(
                builder_auth_rpc.clone(),
                jwt_secret,
                2000,
                PayloadSource::Builder,
            )
            .unwrap();

            let (probe_layer, probes) = ProbeLayer::new();

            let rollup_boost = RollupBoostServer::new(
                l2_client,
                builder_client,
                ExecutionMode::Enabled,
                probes,
                60,
                5,
            );

            let module: RpcModule<()> = rollup_boost.try_into().unwrap();

            let http_middleware =
                tower::ServiceBuilder::new()
                    .layer(probe_layer)
                    .layer(ProxyLayer::new(
                        l2_auth_rpc,
                        jwt_secret,
                        builder_auth_rpc,
                        jwt_secret,
                    ));

            let server = Server::builder()
                .set_http_middleware(http_middleware)
                .build("0.0.0.0:8556".parse::<SocketAddr>().unwrap())
                .await
                .unwrap()
                .start(module);

            let l2_mock = l2_mock.unwrap_or(MockEngineServer::new());
            let builder_mock = builder_mock.unwrap_or(MockEngineServer::new());
            let l2_server = spawn_server(l2_mock.clone(), L2_ADDR).await;
            let builder_server = spawn_server(builder_mock.clone(), BUILDER_ADDR).await;
            let rpc_client = HttpClient::builder()
                .build(format!("http://{SERVER_ADDR}"))
                .unwrap();
            let http_client = reqwest::Client::new();

            TestHarness {
                l2_server,
                l2_mock,
                builder_server,
                builder_mock,
                server,
                rpc_client,
                http_client,
            }
        }

        async fn get(&self, path: &str) -> reqwest::Response {
            self.http_client
                .get(format!("http://{}/{}", SERVER_ADDR, path))
                .send()
                .await
                .unwrap()
        }

        async fn cleanup(self) {
            self.l2_server.stop().unwrap();
            self.l2_server.stopped().await;
            self.builder_server.stop().unwrap();
            self.builder_server.stopped().await;
            self.server.stop().unwrap();
            self.server.stopped().await;
        }
    }

    #[tokio::test]
    async fn test_server() {
        engine_success().await;
        builder_payload_err().await;
        test_local_external_payload_ids_same().await;
        has_builder_payload().await;
        l2_client_fails_fcu().await;
    }

    async fn engine_success() {
        let test_harness = TestHarness::new(None, None).await;

        // Since no blocks have been created, the service should be unavailable
        let health = test_harness.get("healthz").await;
        assert_eq!(health.status(), StatusCode::OK);

        // test fork_choice_updated_v3 success
        let fcu = ForkchoiceState {
            head_block_hash: FixedBytes::random(),
            safe_block_hash: FixedBytes::random(),
            finalized_block_hash: FixedBytes::random(),
        };
        let fcu_response = test_harness
            .rpc_client
            .fork_choice_updated_v3(fcu, None)
            .await;
        assert!(fcu_response.is_ok());
        let fcu_requests = test_harness.l2_mock.fcu_requests.clone();
        {
            let fcu_requests_mu = fcu_requests.lock();
            let fcu_requests_builder = test_harness.builder_mock.fcu_requests.clone();
            let fcu_requests_builder_mu = fcu_requests_builder.lock();
            assert_eq!(fcu_requests_mu.len(), 1);
            assert_eq!(fcu_requests_builder_mu.len(), 1);
            let req: &(ForkchoiceState, Option<OpPayloadAttributes>) =
                fcu_requests_mu.first().unwrap();
            assert_eq!(req.0, fcu);
            assert_eq!(req.1, None);
        }

        // test new_payload_v3 success
        let new_payload_response = test_harness
            .rpc_client
            .new_payload_v3(
                test_harness
                    .l2_mock
                    .get_payload_response
                    .clone()
                    .unwrap()
                    .execution_payload
                    .clone(),
                vec![],
                B256::ZERO,
            )
            .await;
        assert!(new_payload_response.is_ok());
        let new_payload_requests = test_harness.l2_mock.new_payload_requests.clone();
        {
            let new_payload_requests_mu = new_payload_requests.lock();
            let new_payload_requests_builder =
                test_harness.builder_mock.new_payload_requests.clone();
            let new_payload_requests_builder_mu = new_payload_requests_builder.lock();
            assert_eq!(new_payload_requests_mu.len(), 1);
            assert_eq!(new_payload_requests_builder_mu.len(), 1);
            let req: &(ExecutionPayloadV3, Vec<FixedBytes<32>>, B256) =
                new_payload_requests_mu.first().unwrap();
            assert_eq!(
                req.0,
                test_harness
                    .l2_mock
                    .get_payload_response
                    .clone()
                    .unwrap()
                    .execution_payload
                    .clone()
            );
            assert_eq!(req.1, Vec::<FixedBytes<32>>::new());
            assert_eq!(req.2, B256::ZERO);
        }

        // test get_payload_v3 success
        let get_payload_response = test_harness
            .rpc_client
            .get_payload_v3(PayloadId::new([0, 0, 0, 0, 0, 0, 0, 1]))
            .await;
        assert!(get_payload_response.is_ok());
        let get_payload_requests = test_harness.l2_mock.get_payload_requests.clone();
        {
            let get_payload_requests_mu = get_payload_requests.lock();
            let get_payload_requests_builder =
                test_harness.builder_mock.get_payload_requests.clone();
            let get_payload_requests_builder_mu = get_payload_requests_builder.lock();
            let new_payload_requests = test_harness.l2_mock.new_payload_requests.clone();
            let new_payload_requests_mu = new_payload_requests.lock();
            assert_eq!(get_payload_requests_builder_mu.len(), 0);
            assert_eq!(get_payload_requests_mu.len(), 1);
            assert_eq!(new_payload_requests_mu.len(), 1);
            let req: &PayloadId = get_payload_requests_mu.first().unwrap();
            assert_eq!(*req, PayloadId::new([0, 0, 0, 0, 0, 0, 0, 1]));
        }

        // Now that a block has been produced by the l2 but not the builder
        // the health status should be Partial Content
        let health = test_harness.get("healthz").await;
        assert_eq!(health.status(), StatusCode::PARTIAL_CONTENT);

        test_harness.cleanup().await;
    }

    async fn builder_payload_err() {
        let mut l2_mock = MockEngineServer::new();
        l2_mock.new_payload_response = l2_mock.new_payload_response.clone().map(|mut status| {
            status.status = PayloadStatusEnum::Invalid {
                validation_error: "test".to_string(),
            };
            status
        });
        l2_mock.get_payload_response = l2_mock.get_payload_response.clone().map(|mut payload| {
            payload.block_value = U256::from(10);
            payload
        });
        let test_harness = TestHarness::new(Some(l2_mock), None).await;

        // test get_payload_v3 return l2 payload if builder payload is invalid
        let get_payload_response = test_harness
            .rpc_client
            .get_payload_v3(PayloadId::new([0, 0, 0, 0, 0, 0, 0, 0]))
            .await;
        assert!(get_payload_response.is_ok());
        assert_eq!(get_payload_response.unwrap().block_value, U256::from(10));

        test_harness.cleanup().await;
    }

    async fn spawn_server(mock_engine_server: MockEngineServer, addr: &str) -> ServerHandle {
        let server = ServerBuilder::default().build(addr).await.unwrap();
        let mut module: RpcModule<()> = RpcModule::new(());

        module
            .register_method("engine_forkchoiceUpdatedV3", move |params, _, _| {
                let params: (ForkchoiceState, Option<OpPayloadAttributes>) = params.parse()?;
                let mut fcu_requests = mock_engine_server.fcu_requests.lock();
                fcu_requests.push(params);

                let mut response = mock_engine_server.fcu_response.clone();
                if let Ok(ref mut fcu_response) = response {
                    if let Some(override_id) = mock_engine_server.override_payload_id {
                        fcu_response.payload_id = Some(override_id);
                    }
                }

                response
            })
            .unwrap();

        module
            .register_method("engine_getPayloadV3", move |params, _, _| {
                let params: (PayloadId,) = params.parse()?;
                let mut get_payload_requests = mock_engine_server.get_payload_requests.lock();
                get_payload_requests.push(params.0);

                mock_engine_server.get_payload_response.clone()
            })
            .unwrap();

        module
            .register_method("engine_newPayloadV3", move |params, _, _| {
                let params: (ExecutionPayloadV3, Vec<B256>, B256) = params.parse()?;
                let mut new_payload_requests = mock_engine_server.new_payload_requests.lock();
                new_payload_requests.push(params);

                mock_engine_server.new_payload_response.clone()
            })
            .unwrap();

        server.start(module)
    }

    async fn test_local_external_payload_ids_same() {
        let same_id: PayloadId = PayloadId::new([0, 0, 0, 0, 0, 0, 0, 42]);

        let mut l2_mock = MockEngineServer::new();
        l2_mock.fcu_response = Ok(ForkchoiceUpdated::new(PayloadStatus::from_status(
            PayloadStatusEnum::Valid,
        ))
        .with_payload_id(same_id));

        let mut builder_mock = MockEngineServer::new();
        builder_mock.override_payload_id = Some(same_id);

        let test_harness =
            TestHarness::new(Some(l2_mock.clone()), Some(builder_mock.clone())).await;

        // Test FCU call
        let fcu = ForkchoiceState {
            head_block_hash: FixedBytes::random(),
            safe_block_hash: FixedBytes::random(),
            finalized_block_hash: FixedBytes::random(),
        };
        let fcu_response = test_harness
            .rpc_client
            .fork_choice_updated_v3(fcu, None)
            .await;
        assert!(fcu_response.is_ok());

        // wait for builder to observe the FCU call
        sleep(std::time::Duration::from_millis(100)).await;

        {
            let builder_fcu_req = builder_mock.fcu_requests.lock();
            assert_eq!(builder_fcu_req.len(), 1);
            assert_eq!(l2_mock.fcu_requests.lock().len(), 1);
        }

        // Test getPayload call
        let get_res = test_harness.rpc_client.get_payload_v3(same_id).await;
        assert!(get_res.is_ok());

        // wait for builder to observe the getPayload call
        sleep(std::time::Duration::from_millis(100)).await;

        {
            let builder_gp_reqs = builder_mock.get_payload_requests.lock();
            assert_eq!(builder_gp_reqs.len(), 0);
        }

        {
            let local_gp_reqs = l2_mock.get_payload_requests.lock();
            assert_eq!(local_gp_reqs.len(), 1);
            assert_eq!(local_gp_reqs[0], same_id);
        }

        test_harness.cleanup().await;
    }

    async fn has_builder_payload() {
        let payload_id: PayloadId = PayloadId::new([0, 0, 0, 0, 0, 0, 0, 42]);
        let mut l2_mock = MockEngineServer::new();
        l2_mock.fcu_response = Ok(ForkchoiceUpdated::new(PayloadStatus::from_status(
            PayloadStatusEnum::Valid,
        ))
        .with_payload_id(payload_id));
        l2_mock.get_payload_response = l2_mock.get_payload_response.clone().map(|mut payload| {
            payload.block_value = U256::from(10);
            payload
        });

        let mut builder_mock = MockEngineServer::new();
        builder_mock.fcu_response = Ok(ForkchoiceUpdated::new(PayloadStatus::from_status(
            PayloadStatusEnum::Syncing,
        ))
        .with_payload_id(payload_id));
        builder_mock.get_payload_response =
            builder_mock
                .get_payload_response
                .clone()
                .map(|mut payload| {
                    payload.block_value = U256::from(15);
                    payload
                });

        let test_harness = TestHarness::new(Some(l2_mock), Some(builder_mock)).await;
        let fcu = ForkchoiceState {
            head_block_hash: FixedBytes::random(),
            safe_block_hash: FixedBytes::random(),
            finalized_block_hash: FixedBytes::random(),
        };
        let mut payload_attributes = OpPayloadAttributes {
            gas_limit: Some(1000000),
            ..Default::default()
        };
        let fcu_response = test_harness
            .rpc_client
            .fork_choice_updated_v3(fcu, Some(payload_attributes.clone()))
            .await;
        assert!(fcu_response.is_ok());

        // no tx pool is false so should return the builder payload
        let get_payload_response = test_harness.rpc_client.get_payload_v3(payload_id).await;
        assert!(get_payload_response.is_ok());
        assert_eq!(get_payload_response.unwrap().block_value, U256::from(15));

        payload_attributes.no_tx_pool = Some(true);
        let fcu_response = test_harness
            .rpc_client
            .fork_choice_updated_v3(fcu, Some(payload_attributes))
            .await;
        assert!(fcu_response.is_ok());

        // no tx pool is true so should return the l2 payload
        let get_payload_response = test_harness.rpc_client.get_payload_v3(payload_id).await;
        assert!(get_payload_response.is_ok());
        assert_eq!(get_payload_response.unwrap().block_value, U256::from(10));

        test_harness.cleanup().await;
    }

    async fn l2_client_fails_fcu() {
        // If the canonical l2 client fails the FCU call, it does not matter what the builder returns
        // the FCU call should fail
        let mut l2_mock = MockEngineServer::new();
        l2_mock.fcu_response = Err(ErrorObject::owned(
            INVALID_REQUEST_CODE,
            "Payload version 4 not supported",
            None::<String>,
        ));

        let test_harness = TestHarness::new(Some(l2_mock), None).await;

        let fcu = ForkchoiceState {
            head_block_hash: FixedBytes::random(),
            safe_block_hash: FixedBytes::random(),
            finalized_block_hash: FixedBytes::random(),
        };
        let fcu_response = test_harness
            .rpc_client
            .fork_choice_updated_v3(fcu, None)
            .await;
        assert!(fcu_response.is_err());

        let payload_attributes = OpPayloadAttributes {
            gas_limit: Some(1000000),
            ..Default::default()
        };
        let fcu_response = test_harness
            .rpc_client
            .fork_choice_updated_v3(fcu, Some(payload_attributes))
            .await;
        assert!(fcu_response.is_err());
    }
}<|MERGE_RESOLUTION|>--- conflicted
+++ resolved
@@ -343,21 +343,12 @@
             // response without awaiting the builder
             let builder_client = self.builder_client.clone();
             tokio::spawn(async move {
-<<<<<<< HEAD
-                let response = builder_client
-                    .fork_choice_updated_v3(fork_choice_state, payload_attributes)
-                    .await;
-                if let (Err(_), Some(id)) = (response, payload_id) {
-                    payload_trace_context.upsert_builder_has_payload(id, trace_id, false);
-                }
-=======
                 // It is not critical to wait for the builder response here
                 // During moments of high load, Op-node can send hundreds of FCU requests
                 // and we want to ensure that we don't block the main thread in those scenarios
                 builder_client
                     .fork_choice_updated_v3(fork_choice_state, payload_attributes)
                     .await
->>>>>>> 310656bc
             });
             return Ok(l2_fut.await?);
         }
