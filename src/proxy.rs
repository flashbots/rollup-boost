--- conflicted
+++ resolved
@@ -9,19 +9,9 @@
 use tower::{Layer, Service};
 use tracing::debug;
 
-<<<<<<< HEAD
 const ENGINE_METHOD: &str = "engine_";
 
 /// Requests that should be forwarded to both the builder and default execution client
-=======
-const MULTIPLEX_METHODS: [&str; 4] = [
-    "engine_",
-    "eth_sendRawTransactionConditional",
-    "eth_sendRawTransaction",
-    "miner_",
-];
-
->>>>>>> 8f29ecf2
 const FORWARD_REQUESTS: [&str; 6] = [
     "eth_sendRawTransaction",
     "eth_sendRawTransactionConditional",
@@ -124,7 +114,6 @@
                 .method
                 .to_string();
 
-<<<<<<< HEAD
             // If the request is an Engine API method, call the inner RollupBoostServer
             if method.starts_with(ENGINE_METHOD) {
                 let req = HttpRequest::from_parts(parts, HttpBody::from(body_bytes));
@@ -144,25 +133,6 @@
                 let l2_req = HttpRequest::from_parts(parts, HttpBody::from(body_bytes));
                 info!(target: "proxy::call", message = "forward request to default execution client", ?method);
                 service.l2_client.forward(l2_req, method).await
-=======
-            if MULTIPLEX_METHODS.iter().any(|&m| method.starts_with(m)) {
-                if FORWARD_REQUESTS.contains(&method.as_str()) {
-                    let builder_req =
-                        HttpRequest::from_parts(parts.clone(), HttpBody::from(body_bytes.clone()));
-                    let builder_method = method.clone();
-                    let mut builder_client = service.builder_client.clone();
-                    tokio::spawn(async move {
-                        let _ = builder_client.forward(builder_req, builder_method).await;
-                    });
-
-                    let l2_req = HttpRequest::from_parts(parts, HttpBody::from(body_bytes));
-                    service.l2_client.forward(l2_req, method).await
-                } else {
-                    let req = HttpRequest::from_parts(parts, HttpBody::from(body_bytes));
-                    debug!(target: "proxy::call", message = "proxying request to rollup-boost server", ?method);
-                    service.inner.call(req).await.map_err(|e| e.into())
-                }
->>>>>>> 8f29ecf2
             } else {
                 // If the request should not be forwarded, send directly to the
                 // default execution client
