use crate::auth_layer::secret_to_bearer_header;
use crate::metrics::ServerMetrics;
use crate::server::PayloadSource;
use alloy_rpc_types_engine::JwtSecret;
use http::header::AUTHORIZATION;
use http::{StatusCode, Uri};
use hyper_rustls::HttpsConnector;
use hyper_util::client::legacy::connect::HttpConnector;
use hyper_util::client::legacy::Client;
use hyper_util::rt::TokioExecutor;
use jsonrpsee::core::{http_helpers, BoxError};
use jsonrpsee::http_client::{HttpBody, HttpRequest, HttpResponse};
use std::sync::Arc;
use std::task::{Context, Poll};
use std::time::Instant;
use std::{future::Future, pin::Pin};
use tower::{Layer, Service};
use tracing::{debug, error, info, warn};

const MULTIPLEX_METHODS: [&str; 4] = [
    "engine_",
    "eth_sendRawTransactionConditional",
    "eth_sendRawTransaction",
    "miner_",
];
const FORWARD_REQUESTS: [&str; 6] = [
    "eth_sendRawTransaction",
    "eth_sendRawTransactionConditional",
    "miner_setExtra",
    "miner_setGasPrice",
    "miner_setGasLimit",
    "miner_setMaxDASize",
];

#[derive(Debug, Clone)]
pub struct ProxyLayer {
    l2_auth_uri: Uri,
    l2_auth_secret: JwtSecret,
    builder_auth_uri: Uri,
    builder_auth_secret: JwtSecret,
    metrics: Option<Arc<ServerMetrics>>,
}

impl ProxyLayer {
    pub fn new(
        l2_auth_uri: Uri,
        l2_auth_secret: JwtSecret,
        builder_auth_uri: Uri,
        builder_auth_secret: JwtSecret,
        metrics: Option<Arc<ServerMetrics>>,
    ) -> Self {
        ProxyLayer {
            l2_auth_uri,
            l2_auth_secret,
            builder_auth_uri,
            builder_auth_secret,
            metrics,
        }
    }
}

impl<S> Layer<S> for ProxyLayer {
    type Service = ProxyService<S>;

    fn layer(&self, inner: S) -> Self::Service {
        let connector = hyper_rustls::HttpsConnectorBuilder::new()
            .with_native_roots()
            .expect("no native root CA certificates found")
            .https_or_http()
            .enable_http1()
            .enable_http2()
            .build();

        ProxyService {
            inner,
            client: Client::builder(TokioExecutor::new()).build(connector),
            l2_auth_uri: self.l2_auth_uri.clone(),
            l2_auth_secret: self.l2_auth_secret,
            builder_auth_uri: self.builder_auth_uri.clone(),
            builder_auth_secret: self.builder_auth_secret,
            metrics: self.metrics.clone(),
        }
    }
}

#[derive(Clone)]
pub struct ProxyService<S> {
    inner: S,
    client: Client<HttpsConnector<HttpConnector>, HttpBody>,
    l2_auth_uri: Uri,
    l2_auth_secret: JwtSecret,
    builder_auth_uri: Uri,
    builder_auth_secret: JwtSecret,
    metrics: Option<Arc<ServerMetrics>>,
}

impl<S> Service<HttpRequest<HttpBody>> for ProxyService<S>
where
    S: Service<HttpRequest<HttpBody>, Response = HttpResponse> + Send + Clone + 'static,
    S::Response: 'static,
    S::Error: Into<BoxError> + 'static,
    S::Future: Send + 'static,
{
    type Response = S::Response;
    type Error = BoxError;
    type Future =
        Pin<Box<dyn Future<Output = Result<Self::Response, Self::Error>> + Send + 'static>>;

    fn poll_ready(&mut self, cx: &mut Context<'_>) -> Poll<Result<(), Self::Error>> {
        self.inner.poll_ready(cx).map_err(Into::into)
    }

    fn call(&mut self, req: HttpRequest<HttpBody>) -> Self::Future {
        if req.uri().path() == "/healthz" {
            return Box::pin(async { Ok(Self::Response::new(HttpBody::from("OK"))) });
        }

        let client = self.client.clone();
        let mut inner = self.inner.clone();
        let builder_uri = self.builder_auth_uri.clone();
        let builder_secret = self.builder_auth_secret;
        let l2_uri = self.l2_auth_uri.clone();
        let l2_secret = self.l2_auth_secret;
        let metrics = self.metrics.clone();

        #[derive(serde::Deserialize, Debug)]
        struct RpcRequest<'a> {
            #[serde(borrow)]
            method: &'a str,
        }

        let fut = async move {
            let (parts, body) = req.into_parts();
            let (body_bytes, _) = http_helpers::read_body(&parts.headers, body, u32::MAX).await?;

            // Deserialize the bytes to find the method
            let method = serde_json::from_slice::<RpcRequest>(&body_bytes)?
                .method
                .to_string();

            if MULTIPLEX_METHODS.iter().any(|&m| method.starts_with(m)) {
                if FORWARD_REQUESTS.contains(&method.as_str()) {
                    let builder_client = client.clone();
                    let builder_req =
                        HttpRequest::from_parts(parts.clone(), HttpBody::from(body_bytes.clone()));
                    let builder_method = method.clone();
                    let builder_metrics = metrics.clone();
                    tokio::spawn(async move {
                        let _ = forward_request(
                            builder_client,
                            builder_req,
                            &builder_method,
                            builder_uri,
                            builder_secret,
                            builder_metrics,
                            PayloadSource::Builder,
                        )
                        .await;
                    });

                    let l2_req = HttpRequest::from_parts(parts, HttpBody::from(body_bytes));
                    info!(target: "proxy::call", message = "proxying request to rollup-boost server", ?method);
                    forward_request(
                        client,
                        l2_req,
                        &method,
                        l2_uri,
                        l2_secret,
                        metrics,
                        PayloadSource::L2,
                    )
                    .await
                } else {
                    let req = HttpRequest::from_parts(parts, HttpBody::from(body_bytes));
                    info!(target: "proxy::call", message = "proxying request to rollup-boost server", ?method);
                    inner.call(req).await.map_err(|e| e.into())
                }
            } else {
                let req = HttpRequest::from_parts(parts, HttpBody::from(body_bytes));
                forward_request(
                    client,
                    req,
                    &method,
                    l2_uri,
                    l2_secret,
                    metrics,
                    PayloadSource::L2,
                )
                .await
            }
        };
        Box::pin(fut)
    }
}

/// Forwards an HTTP request to the `authrpc``, attaching the provided JWT authorization.
async fn forward_request(
    client: Client<HttpsConnector<HttpConnector>, HttpBody>,
    mut req: http::Request<HttpBody>,
    method: &str,
    uri: Uri,
    auth: JwtSecret,
    metrics: Option<Arc<ServerMetrics>>,
    source: PayloadSource,
) -> Result<http::Response<HttpBody>, BoxError> {
    let start = Instant::now();
    *req.uri_mut() = uri.clone();
    req.headers_mut()
        .insert(AUTHORIZATION, secret_to_bearer_header(&auth));

    debug!(
        target: "proxy::forward_request",
        url = ?uri,
        ?method,
        ?req,
    );

    match client.request(req).await {
        Ok(resp) => {
            let (parts, body) = resp.into_parts();
            let (body_bytes, _) = http_helpers::read_body(&parts.headers, body, u32::MAX)
                .await
                .map_err(|e| {
                    warn!(
                        target: "proxy::forward_request",
                        message = "error reading body",
                        error = %e,
                    );
                    e
                })?;
            let rpc_status_code = parse_response_code(&body_bytes);
            record_metrics(
                metrics,
                parts.status.to_string(),
                rpc_status_code,
                method,
                start,
                source,
            )
            .await;
            Ok(http::Response::from_parts(
                parts,
                HttpBody::from(body_bytes),
            ))
        }
        Err(e) => {
            error!(
                target: "proxy::call",
                message = "error forwarding request",
                url = ?uri,
                method = %method,
                error = %e,
            );
            record_metrics(
                metrics,
                StatusCode::INTERNAL_SERVER_ERROR.to_string(),
                None,
                method,
                start,
                source,
            )
            .await;
            Err(e.into())
        }
    }
}

async fn record_metrics(
    metrics: Option<Arc<ServerMetrics>>,
    http_status_code: String,
    rpc_status_code: Option<String>,
    method: &str,
    start: Instant,
    source: PayloadSource,
) {
    if let Some(metrics) = &metrics {
        match source {
            PayloadSource::Builder => {
                metrics.record_builder_forwarded_call(start.elapsed(), method.to_string());
                metrics.increment_builder_rpc_response_count(
                    http_status_code,
                    rpc_status_code,
                    method.to_string(),
                );
            }
            PayloadSource::L2 => {
                metrics.record_l2_forwarded_call(start.elapsed(), method.to_string());
                metrics.increment_l2_rpc_response_count(
                    http_status_code,
                    rpc_status_code,
                    method.to_string(),
                );
            }
        }
    }
}

fn parse_response_code(body_bytes: &[u8]) -> Option<String> {
    #[derive(serde::Deserialize, Debug)]
    struct RpcResponse {
        error: Option<JsonRpcError>,
    }

    #[derive(serde::Deserialize, Debug)]
    struct JsonRpcError {
        code: i32,
    }

    // Safely try to deserialize, return empty string on failure
    serde_json::from_slice::<RpcResponse>(body_bytes)
                .map_err(|e| {
                    warn!(target: "proxy::parse_response_code", message = "error deserializing body", error = %e);
                })
                .ok()
                .and_then(|r| r.error.map(|e| e.code.to_string()))
}

#[cfg(test)]
mod tests {
    use super::*;
    use alloy_primitives::{hex, Bytes, B256, U128, U64};
<<<<<<< HEAD
    use alloy_rpc_types_eth::erc4337::TransactionConditional;
=======
    use alloy_rpc_types_engine::JwtSecret;
    use alloy_rpc_types_eth::erc4337::ConditionalOptions;
>>>>>>> 2d492ae6
    use http_body_util::BodyExt;
    use hyper::service::service_fn;
    use hyper_util::rt::TokioIo;
    use jsonrpsee::server::Server;
    use jsonrpsee::{
        core::{client::ClientT, ClientError},
        http_client::HttpClient,
        rpc_params,
        server::{ServerBuilder, ServerHandle},
        types::{ErrorCode, ErrorObject},
        RpcModule,
    };
    use serde_json::json;
    use std::{
        net::{IpAddr, SocketAddr},
        str::FromStr,
        sync::{Arc, Mutex},
    };
    use tokio::net::TcpListener;
    use tokio::task::JoinHandle;

    const PORT: u32 = 8552;
    const ADDR: &str = "127.0.0.1";
    const PROXY_PORT: u32 = 8553;

    struct TestHarness {
        builder: MockHttpServer,
        l2: MockHttpServer,
        server_handle: ServerHandle,
        proxy_client: HttpClient,
    }

    impl Drop for TestHarness {
        fn drop(&mut self) {
            self.server_handle.stop().unwrap();
        }
    }

    impl TestHarness {
        async fn new() -> eyre::Result<Self> {
            let builder = MockHttpServer::serve().await?;
            let l2 = MockHttpServer::serve().await?;
            let middleware = tower::ServiceBuilder::new().layer(ProxyLayer::new(
                format!("http://{}:{}", l2.addr.ip(), l2.addr.port()).parse::<Uri>()?,
                JwtSecret::random(),
                format!("http://{}:{}", builder.addr.ip(), builder.addr.port()).parse::<Uri>()?,
                JwtSecret::random(),
                None,
            ));

            let temp_listener = TcpListener::bind("0.0.0.0:0").await?;
            let server_addr = temp_listener.local_addr()?;
            drop(temp_listener);
            let server = Server::builder()
                .set_http_middleware(middleware.clone())
                .build(server_addr)
                .await?;

            let server_addr = server.local_addr()?;
            let proxy_client: HttpClient = HttpClient::builder().build(format!(
                "http://{}:{}",
                server_addr.ip(),
                server_addr.port()
            ))?;

            let server_handle = server.start(RpcModule::new(()));

            Ok(Self {
                builder,
                l2,
                server_handle,
                proxy_client,
            })
        }
    }

    struct MockHttpServer {
        addr: SocketAddr,
        requests: Arc<Mutex<Vec<serde_json::Value>>>,
        join_handle: JoinHandle<()>,
    }

    impl Drop for MockHttpServer {
        fn drop(&mut self) {
            self.join_handle.abort();
        }
    }

    impl MockHttpServer {
        async fn serve() -> eyre::Result<Self> {
            let listener = TcpListener::bind("0.0.0.0:0").await?;
            let addr = listener.local_addr()?;
            let requests = Arc::new(Mutex::new(vec![]));

            let requests_clone = requests.clone();
            let handle = tokio::spawn(async move {
                loop {
                    match listener.accept().await {
                        Ok((stream, _)) => {
                            let io = TokioIo::new(stream);
                            let requests = requests_clone.clone();

                            tokio::spawn(async move {
                                if let Err(err) = hyper::server::conn::http1::Builder::new()
                                    .serve_connection(
                                        io,
                                        service_fn(move |req| {
                                            Self::handle_request(req, requests.clone())
                                        }),
                                    )
                                    .await
                                {
                                    eprintln!("Error serving connection: {}", err);
                                }
                            });
                        }
                        Err(e) => eprintln!("Error accepting connection: {}", e),
                    }
                }
            });

            Ok(Self {
                addr,
                requests,
                join_handle: handle,
            })
        }

        async fn handle_request(
            req: hyper::Request<hyper::body::Incoming>,
            requests: Arc<Mutex<Vec<serde_json::Value>>>,
        ) -> Result<hyper::Response<String>, hyper::Error> {
            let body_bytes = match req.into_body().collect().await {
                Ok(buf) => buf.to_bytes(),
                Err(_) => {
                    let error_response = json!({
                        "jsonrpc": "2.0",
                        "error": { "code": -32700, "message": "Failed to read request body" },
                        "id": null
                    });
                    return Ok(hyper::Response::new(error_response.to_string()));
                }
            };

            let request_body: serde_json::Value = match serde_json::from_slice(&body_bytes) {
                Ok(json) => json,
                Err(_) => {
                    let error_response = json!({
                        "jsonrpc": "2.0",
                        "error": { "code": -32700, "message": "Invalid JSON format" },
                        "id": null
                    });
                    return Ok(hyper::Response::new(error_response.to_string()));
                }
            };

            requests.lock().unwrap().push(request_body.clone());

            let method = request_body["method"].as_str().unwrap_or_default();

            let response = match method {
                "eth_sendRawTransaction" | "eth_sendRawTransactionConditional" => json!({
                    "jsonrpc": "2.0",
                    "result": format!("{}", B256::from([1; 32])),
                    "id": request_body["id"]
                }),
                "miner_setMaxDASize" | "miner_setGasLimit" | "miner_setGasPrice"
                | "miner_setExtra" => {
                    json!({
                        "jsonrpc": "2.0",
                        "result": true,
                        "id": request_body["id"]
                    })
                }
                "mock_forwardedMethod" => {
                    json!({
                        "jsonrpc": "2.0",
                        "result": "forwarded response",
                        "id": request_body["id"]
                    })
                }
                _ => {
                    let error_response = json!({
                        "jsonrpc": "2.0",
                        "error": { "code": -32601, "message": "Method not found" },
                        "id": request_body["id"]
                    });
                    return Ok(hyper::Response::new(error_response.to_string()));
                }
            };

            Ok(hyper::Response::new(response.to_string()))
        }
    }

    #[cfg(test)]
    #[ctor::ctor]
    fn crypto_ring_init() {
        rustls::crypto::ring::default_provider()
            .install_default()
            .unwrap();
    }

    #[tokio::test]
    async fn test_proxy_service() {
        proxy_success().await;
        proxy_failure().await;
        does_not_proxy_engine_method().await;
        health_check().await;
    }

    async fn proxy_success() {
        let response = send_request("greet_melkor").await;
        assert!(response.is_ok());
        assert_eq!(response.unwrap(), "You are the dark lord");
    }

    async fn proxy_failure() {
        let response = send_request("non_existent_method").await;
        assert!(response.is_err());
        let expected_error = ErrorObject::from(ErrorCode::MethodNotFound).into_owned();
        assert!(matches!(
            response.unwrap_err(),
            ClientError::Call(e) if e == expected_error
        ));
    }

    async fn does_not_proxy_engine_method() {
        let response = send_request("engine_method").await;
        assert!(response.is_ok());
        assert_eq!(response.unwrap(), "engine response");
    }

    async fn health_check() {
        let proxy_server = spawn_proxy_server().await;
        // Create a new HTTP client
        let client: Client<HttpConnector, HttpBody> =
            Client::builder(TokioExecutor::new()).build_http();

        // Test the health check endpoint
        let health_check_url = format!("http://{ADDR}:{PORT}/healthz");
        let health_response = client.get(health_check_url.parse::<Uri>().unwrap()).await;
        assert!(health_response.is_ok());
        let b = health_response
            .unwrap()
            .into_body()
            .collect()
            .await
            .unwrap()
            .to_bytes();
        // Convert the collected bytes to a string
        let body_string = String::from_utf8(b.to_vec()).unwrap();
        assert_eq!(body_string, "OK");

        proxy_server.stop().unwrap();
        proxy_server.stopped().await;
    }

    async fn send_request(method: &str) -> Result<String, ClientError> {
        let server = spawn_server().await;
        let proxy_server = spawn_proxy_server().await;
        let proxy_client = HttpClient::builder()
            .build(format!("http://{ADDR}:{PORT}"))
            .unwrap();

        let response = proxy_client
            .request::<String, _>(method, rpc_params![])
            .await;

        server.stop().unwrap();
        server.stopped().await;
        proxy_server.stop().unwrap();
        proxy_server.stopped().await;

        response
    }

    async fn spawn_server() -> ServerHandle {
        let server = ServerBuilder::default()
            .build(
                format!("{ADDR}:{PROXY_PORT}")
                    .parse::<SocketAddr>()
                    .unwrap(),
            )
            .await
            .unwrap();

        // Create a mock rpc module
        let mut module = RpcModule::new(());
        module
            .register_method("greet_melkor", |_, _, _| "You are the dark lord")
            .unwrap();

        server.start(module)
    }

    /// Spawn a new RPC server with a proxy layer.
    async fn spawn_proxy_server() -> ServerHandle {
        let addr = format!("{ADDR}:{PORT}");

        let jwt = JwtSecret::random();
        let l2_auth_uri = format!(
            "http://{}",
            SocketAddr::new(IpAddr::from_str(ADDR).unwrap(), PROXY_PORT as u16)
        )
        .parse::<Uri>()
        .unwrap();

        let proxy_layer = ProxyLayer::new(l2_auth_uri.clone(), jwt, l2_auth_uri, jwt, None);

        // Create a layered server
        let server = ServerBuilder::default()
            .set_http_middleware(tower::ServiceBuilder::new().layer(proxy_layer))
            .build(addr.parse::<SocketAddr>().unwrap())
            .await
            .unwrap();

        // Create a mock rpc module
        let mut module = RpcModule::new(());
        module
            .register_method("engine_method", |_, _, _| "engine response")
            .unwrap();
        module
            .register_method("eth_sendRawTransaction", |_, _, _| {
                "raw transaction response"
            })
            .unwrap();
        module
            .register_method("non_existent_method", |_, _, _| "no proxy response")
            .unwrap();

        server.start(module)
    }

    #[tokio::test]
    async fn test_forward_set_max_da_size() -> eyre::Result<()> {
        tokio::time::sleep(tokio::time::Duration::from_secs(1)).await;
        let test_harness = TestHarness::new().await?;

        let max_tx_size = U64::MAX;
        let max_block_size = U64::MAX;

        test_harness
            .proxy_client
            .request::<serde_json::Value, _>("miner_setMaxDASize", (max_tx_size, max_block_size))
            .await?;

        let expected_method = "miner_setMaxDASize";
        let expected_tx_size = json!(max_tx_size);
        let expected_block_size = json!(max_block_size);

        // Assert the builder received the correct payload
        let builder = &test_harness.builder;
        let builder_requests = builder.requests.lock().unwrap();
        let builder_req = builder_requests.first().unwrap();
        assert_eq!(builder_requests.len(), 1);
        assert_eq!(builder_req["method"], expected_method);
        assert_eq!(builder_req["params"][0], expected_tx_size);
        assert_eq!(builder_req["params"][1], expected_block_size);

        // Assert the l2 received the correct payload
        let l2 = &test_harness.l2;
        let l2_requests = l2.requests.lock().unwrap();
        let l2_req = l2_requests.first().unwrap();
        assert_eq!(l2_requests.len(), 1);
        assert_eq!(l2_req["method"], expected_method);
        assert_eq!(l2_req["params"][0], expected_tx_size);
        assert_eq!(builder_req["params"][1], expected_block_size);

        Ok(())
    }

    #[tokio::test]
    async fn test_forward_eth_send_raw_transaction() -> eyre::Result<()> {
        tokio::time::sleep(tokio::time::Duration::from_secs(1)).await;
        let test_harness = TestHarness::new().await?;

        let expected_tx: Bytes = hex!("1234").into();
        let expected_method = "eth_sendRawTransaction";

        test_harness
            .proxy_client
            .request::<serde_json::Value, _>(expected_method, (expected_tx.clone(),))
            .await?;

        let expected_tx = json!(expected_tx);

        // Assert the builder received the correct payload
        let builder = &test_harness.builder;
        let builder_requests = builder.requests.lock().unwrap();
        let builder_req = builder_requests.first().unwrap();
        assert_eq!(builder_requests.len(), 1);
        assert_eq!(builder_req["method"], expected_method);
        assert_eq!(builder_req["params"][0], expected_tx);

        // Assert the l2 received the correct payload
        let l2 = &test_harness.l2;
        let l2_requests = l2.requests.lock().unwrap();
        let l2_req = l2_requests.first().unwrap();
        assert_eq!(l2_requests.len(), 1);
        assert_eq!(l2_req["method"], expected_method);
        assert_eq!(l2_req["params"][0], expected_tx);

        Ok(())
    }

    #[tokio::test]
    async fn test_forward_eth_send_raw_transaction_conditional() -> eyre::Result<()> {
        tokio::time::sleep(tokio::time::Duration::from_secs(1)).await;
        let test_harness = TestHarness::new().await?;

        let expected_tx: Bytes = hex!("1234").into();
        let expected_method = "eth_sendRawTransactionConditional";
        let transact_conditionals = TransactionConditional::default();
        test_harness
            .proxy_client
            .request::<serde_json::Value, _>(
                expected_method,
                (expected_tx.clone(), transact_conditionals.clone()),
            )
            .await?;

        let expected_tx = json!(expected_tx);
        let expected_conditionals = json!(transact_conditionals);
        // Assert the builder received the correct payload
        let builder = &test_harness.builder;
        let builder_requests = builder.requests.lock().unwrap();
        let builder_req = builder_requests.first().unwrap();
        assert_eq!(builder_requests.len(), 1);
        assert_eq!(builder_req["method"], expected_method);
        assert_eq!(builder_req["params"][0], expected_tx);
        assert_eq!(builder_req["params"][1], expected_conditionals);

        // Assert the l2 received the correct payload
        let l2 = &test_harness.l2;
        let l2_requests = l2.requests.lock().unwrap();
        let l2_req = l2_requests.first().unwrap();
        assert_eq!(l2_requests.len(), 1);
        assert_eq!(l2_req["method"], expected_method);
        assert_eq!(l2_req["params"][0], expected_tx);
        assert_eq!(l2_req["params"][1], expected_conditionals);

        Ok(())
    }

    #[tokio::test]
    async fn test_forward_miner_set_extra() -> eyre::Result<()> {
        tokio::time::sleep(tokio::time::Duration::from_secs(1)).await;
        let test_harness = TestHarness::new().await?;

        let extra = Bytes::default();
        let expected_method = "miner_setExtra";

        test_harness
            .proxy_client
            .request::<serde_json::Value, _>(expected_method, (extra.clone(),))
            .await?;

        let expected_extra = json!(extra);

        // Assert the builder received the correct payload
        let builder = &test_harness.builder;
        let builder_requests = builder.requests.lock().unwrap();
        let builder_req = builder_requests.first().unwrap();
        assert_eq!(builder_requests.len(), 1);
        assert_eq!(builder_req["method"], expected_method);
        assert_eq!(builder_req["params"][0], expected_extra);

        // Assert the l2 received the correct payload
        let l2 = &test_harness.l2;
        let l2_requests = l2.requests.lock().unwrap();
        let l2_req = l2_requests.first().unwrap();
        assert_eq!(l2_requests.len(), 1);
        assert_eq!(l2_req["method"], expected_method);
        assert_eq!(l2_req["params"][0], expected_extra);

        Ok(())
    }

    #[tokio::test]
    async fn test_forward_miner_set_gas_price() -> eyre::Result<()> {
        tokio::time::sleep(tokio::time::Duration::from_secs(1)).await;
        let test_harness = TestHarness::new().await?;

        let gas_price = U128::ZERO;
        let expected_method = "miner_setGasPrice";

        test_harness
            .proxy_client
            .request::<serde_json::Value, _>(expected_method, (gas_price,))
            .await?;

        let expected_price = json!(gas_price);

        // Assert the builder received the correct payload
        let builder = &test_harness.builder;
        let builder_requests = builder.requests.lock().unwrap();
        let builder_req = builder_requests.first().unwrap();
        assert_eq!(builder_requests.len(), 1);
        assert_eq!(builder_req["method"], expected_method);
        assert_eq!(builder_req["params"][0], expected_price);

        // Assert the l2 received the correct payload
        let l2 = &test_harness.l2;
        let l2_requests = l2.requests.lock().unwrap();
        let l2_req = l2_requests.first().unwrap();
        assert_eq!(l2_requests.len(), 1);
        assert_eq!(l2_req["method"], expected_method);
        assert_eq!(l2_req["params"][0], expected_price);

        Ok(())
    }

    #[tokio::test]
    async fn test_forward_miner_set_gas_limit() -> eyre::Result<()> {
        tokio::time::sleep(tokio::time::Duration::from_secs(1)).await;
        let test_harness = TestHarness::new().await?;

        let gas_limit = U128::ZERO;
        let expected_method = "miner_setGasLimit";

        test_harness
            .proxy_client
            .request::<serde_json::Value, _>(expected_method, (gas_limit,))
            .await?;

        let expected_price = json!(gas_limit);

        // Assert the builder received the correct payload
        let builder = &test_harness.builder;
        let builder_requests = builder.requests.lock().unwrap();
        let builder_req = builder_requests.first().unwrap();
        assert_eq!(builder_requests.len(), 1);
        assert_eq!(builder_req["method"], expected_method);
        assert_eq!(builder_req["params"][0], expected_price);

        // Assert the l2 received the correct payload
        let l2 = &test_harness.l2;
        let l2_requests = l2.requests.lock().unwrap();
        let l2_req = l2_requests.first().unwrap();
        assert_eq!(l2_requests.len(), 1);
        assert_eq!(l2_req["method"], expected_method);
        assert_eq!(l2_req["params"][0], expected_price);

        Ok(())
    }

    #[tokio::test]
    async fn test_direct_forward_mock_request() -> eyre::Result<()> {
        tokio::time::sleep(tokio::time::Duration::from_secs(1)).await;
        let test_harness = TestHarness::new().await?;

        let mock_data = U128::ZERO;
        let expected_method = "mock_forwardedMethod";

        test_harness
            .proxy_client
            .request::<serde_json::Value, _>(expected_method, (mock_data,))
            .await?;

        let expected_price = json!(mock_data);

        // Assert the builder has not received the payload
        let builder = &test_harness.builder;
        let builder_requests = builder.requests.lock().unwrap();
        assert_eq!(builder_requests.len(), 0);

        // Assert the l2 auth received the correct payload
        let l2 = &test_harness.l2;
        let l2_requests = l2.requests.lock().unwrap();
        let l2_req = l2_requests.first().unwrap();
        assert_eq!(l2_requests.len(), 1);
        assert_eq!(l2_req["method"], expected_method);
        assert_eq!(l2_req["params"][0], expected_price);

        Ok(())
    }
}<|MERGE_RESOLUTION|>--- conflicted
+++ resolved
@@ -319,12 +319,8 @@
 mod tests {
     use super::*;
     use alloy_primitives::{hex, Bytes, B256, U128, U64};
-<<<<<<< HEAD
-    use alloy_rpc_types_eth::erc4337::TransactionConditional;
-=======
     use alloy_rpc_types_engine::JwtSecret;
     use alloy_rpc_types_eth::erc4337::ConditionalOptions;
->>>>>>> 2d492ae6
     use http_body_util::BodyExt;
     use hyper::service::service_fn;
     use hyper_util::rt::TokioIo;
@@ -738,7 +734,7 @@
 
         let expected_tx: Bytes = hex!("1234").into();
         let expected_method = "eth_sendRawTransactionConditional";
-        let transact_conditionals = TransactionConditional::default();
+        let transact_conditionals = ConditionalOptions::default();
         test_harness
             .proxy_client
             .request::<serde_json::Value, _>(
