<<<<<<< HEAD
#![cfg_attr(not(test), warn(unused_crate_dependencies))]
#![allow(clippy::complexity)]
use dotenv as _;

=======
>>>>>>> 0ded5522
mod client;
pub use client::{auth::*, http::*, rpc::*};

mod cli;
pub use cli::*;

mod debug_api;
pub use debug_api::*;

mod metrics;
pub use metrics::*;

mod proxy;
pub use proxy::*;

mod server;
pub use server::*;

mod tracing;
pub use tracing::*;

mod probe;
pub use probe::*;

mod health;
pub use health::*;

<<<<<<< HEAD
mod consistent_request;
=======
mod payload;
pub use payload::*;

mod selection;
pub use selection::*;
>>>>>>> 0ded5522
<|MERGE_RESOLUTION|>--- conflicted
+++ resolved
@@ -1,10 +1,5 @@
-<<<<<<< HEAD
-#![cfg_attr(not(test), warn(unused_crate_dependencies))]
 #![allow(clippy::complexity)]
-use dotenv as _;
 
-=======
->>>>>>> 0ded5522
 mod client;
 pub use client::{auth::*, http::*, rpc::*};
 
@@ -32,12 +27,10 @@
 mod health;
 pub use health::*;
 
-<<<<<<< HEAD
-mod consistent_request;
-=======
 mod payload;
 pub use payload::*;
 
 mod selection;
 pub use selection::*;
->>>>>>> 0ded5522
+
+mod consistent_request;