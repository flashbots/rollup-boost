#![cfg_attr(not(test), warn(unused_crate_dependencies))]
use dotenv as _;

mod client;
pub use client::{auth::*, http::*, rpc::*};

mod cli;
pub use cli::*;

mod debug_api;
pub use debug_api::*;

mod metrics;
pub use metrics::*;

mod proxy;
pub use proxy::*;

mod server;
pub use server::*;

mod tracing;
pub use tracing::*;

mod probe;
pub use probe::*;

mod health;
pub use health::*;

mod payload;
<<<<<<< HEAD
pub use payload::*;

mod selection;
pub use selection::*;
=======
pub use payload::*;
>>>>>>> 9ef0583c
<|MERGE_RESOLUTION|>--- conflicted
+++ resolved
@@ -29,11 +29,7 @@
 pub use health::*;
 
 mod payload;
-<<<<<<< HEAD
 pub use payload::*;
 
 mod selection;
-pub use selection::*;
-=======
-pub use payload::*;
->>>>>>> 9ef0583c
+pub use selection::*;