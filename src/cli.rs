--- conflicted
+++ resolved
@@ -164,14 +164,9 @@
         let rollup_boost = RollupBoostServer::new(
             l2_client,
             builder_client,
-<<<<<<< HEAD
             execution_mode.clone(),
+            self.block_selection_policy,
             probes.clone(),
-=======
-            self.execution_mode,
-            self.block_selection_policy,
-            probes,
->>>>>>> 0ded5522
             self.health_check_interval,
             self.max_unsafe_interval,
         );
