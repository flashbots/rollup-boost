--- conflicted
+++ resolved
@@ -19,13 +19,8 @@
 pub type HttpClientService = Decompression<Auth<Client<HttpsConnector<HttpConnector>, HttpBody>>>;
 
 #[derive(Clone, Debug)]
-<<<<<<< HEAD
-pub(crate) struct HttpClient {
+pub struct HttpClient {
     client: HttpClientService,
-=======
-pub struct HttpClient {
-    client: Decompression<AuthClientService<Client<HttpsConnector<HttpConnector>, HttpBody>>>,
->>>>>>> 5286e01d
     url: Uri,
     target: PayloadSource,
 }
