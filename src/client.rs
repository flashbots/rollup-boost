--- conflicted
+++ resolved
@@ -6,11 +6,7 @@
     ExecutionPayload, ExecutionPayloadV3, ForkchoiceState, ForkchoiceUpdated, JwtError, JwtSecret,
     PayloadId, PayloadStatus,
 };
-<<<<<<< HEAD
-use clap::{arg, ArgGroup, Parser};
-=======
-use clap::{Parser, arg};
->>>>>>> 1b73e616
+use clap::{ArgGroup, Parser, arg};
 use http::{StatusCode, Uri};
 use jsonrpsee::core::{ClientError, RpcResult};
 use jsonrpsee::http_client::transport::HttpBackend;
