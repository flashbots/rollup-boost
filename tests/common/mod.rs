--- conflicted
+++ resolved
@@ -384,13 +384,10 @@
     engine_api: EngineApi,
     latest_hash: B256,
     timestamp: u64,
-<<<<<<< HEAD
     version: Version,
     set_block_time: u64,
-=======
     genesis: Genesis,
     current_block_number: u64,
->>>>>>> 980d0e18
 }
 
 impl SimpleBlockGenerator {
@@ -403,15 +400,11 @@
             validator,
             engine_api,
             latest_hash: B256::ZERO, // temporary value
-<<<<<<< HEAD
-            timestamp: 0,            // temporary value
             version: Version::V3,
             set_block_time: 1,
-=======
             timestamp: genesis.timestamp,
             genesis,
             current_block_number: 0,
->>>>>>> 980d0e18
         }
     }
 
