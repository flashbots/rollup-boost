--- conflicted
+++ resolved
@@ -33,29 +33,25 @@
 ### Example
 
 ```
-<<<<<<< HEAD
-cargo run -- --jwt-token your_jwt_token --l2-url http://localhost:8551 --builder-url http://localhost:8546
-=======
 cargo run --l2-jwt-token your_jwt_token --l2-url http://localhost:8545 --builder-jwt-token your_jwt_token --builder-url http://localhost:8546
->>>>>>> c8225fd4
 ```
 
 ## Core System Workflow
 
 1. `rollup-boost` receives an `engine_FCU` with the attributes to initiate block building:
-    - It relays the call to proposer `op-geth` as usual and multiplexes the call to builder.
-    - The FCU call returns the proposer payload id and internally maps the builder payload id to proposer payload id in the case the payload ids are not the same.
+   - It relays the call to proposer `op-geth` as usual and multiplexes the call to builder.
+   - The FCU call returns the proposer payload id and internally maps the builder payload id to proposer payload id in the case the payload ids are not the same.
 2. When `rollup-boost` receives an `engine_getPayload`:
-    - It queries proposer `op-geth` for a fallback block.
-    - In parallel, it queries builder for a block.
+   - It queries proposer `op-geth` for a fallback block.
+   - In parallel, it queries builder for a block.
 3. Upon receiving the builder block:
-    - `rollup-boost` validates the block with proposer `op-geth` using `engine_newPayload`.
-    - This validation ensures the block will be valid for proposer `op-geth`, preventing network stalls due to invalid blocks.
-    - If the external block is valid, it is returned to the proposer `op-node`. Otherwise, `rollup-boost` will return the fallback block.
+   - `rollup-boost` validates the block with proposer `op-geth` using `engine_newPayload`.
+   - This validation ensures the block will be valid for proposer `op-geth`, preventing network stalls due to invalid blocks.
+   - If the external block is valid, it is returned to the proposer `op-node`. Otherwise, `rollup-boost` will return the fallback block.
 4. The proposer `op-node` sends a `engine_newPayload` request to `rollup-boost` and another `engine_FCU` without attributes to update chain state.
-    - `rollup-boost` just relays the calls to proposer `op-geth`.
-    - Note that since we already called `engine_newPayload` on the proposer `op-geth` in the previous step, the block should be cached and add minimal latency.
-    - The builder `op-node` will receive blocks via p2p gossip and keep the builder node in sync via the engine api.
+   - `rollup-boost` just relays the calls to proposer `op-geth`.
+   - Note that since we already called `engine_newPayload` on the proposer `op-geth` in the previous step, the block should be cached and add minimal latency.
+   - The builder `op-node` will receive blocks via p2p gossip and keep the builder node in sync via the engine api.
 
 ```mermaid
 sequenceDiagram
@@ -76,7 +72,7 @@
     rollup-boost->>op-node: proposer payload id
 
     Note over op-node, builder-op-geth: 2. Get Local and Builder Blocks
-    op-node->>rollup-boost: engine_getPayload 
+    op-node->>rollup-boost: engine_getPayload
     rollup-boost->>op-geth: engine_getPayload
     rollup-boost->>builder-op-geth: engine_getPayload
 
@@ -109,6 +105,7 @@
 - `engine_newPayloadV3`: ensures the builder has the latest block if the local payload was used.
 
 ## License
+
 The code in this project is free software under the [MIT License](/LICENSE).
 
 ---
