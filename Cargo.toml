--- conflicted
+++ resolved
@@ -54,18 +54,12 @@
 
 # dev dependencies for integration tests
 time = { version = "0.3.36", features = ["macros", "formatting", "parsing"] }
-eyre = { version = "0.6.12" }
 futures-util = "0.3.31"
 
 [dev-dependencies]
 anyhow = "1.0"
 assert_cmd = "2.0.10"
 predicates = "3.1.2"
-<<<<<<< HEAD
-alloy-eips = { version = "0.9.2", default-features = false }
-serial_test = "3.2.0"
-=======
 
 [features]
-integration = []
->>>>>>> 2a2e6d20
+integration = []