[package]
name = "rollup-boost"
version = "0.1.0"
edition = "2024"

[dependencies]
op-alloy-rpc-types-engine = "0.11.1"
<<<<<<< HEAD
op-alloy-rpc-types = "0.11.1"
op-alloy-rpc-jsonrpsee = { version = "0.11.1", features = ["client"] }
op-alloy-consensus = "0.11.1"
alloy-rpc-types-engine = "0.12.5"
alloy-consensus = "0.12.5"
alloy-rpc-types-eth = "0.12.5"
=======
alloy-rpc-types-engine = "0.12.5"
alloy-eips = { version = "0.12.5", features = ["serde"], optional = true }
>>>>>>> eca9266b
alloy-primitives = { version = "0.8.10", features = ["rand"] }
tokio = { version = "1", features = ["full"] }
tracing = "0.1.4"
tracing-subscriber = { version = "0.3.11", features = ["env-filter", "json"] }
serde = { version = "1", features = ["derive"] }
thiserror = "2.0.12"
clap = { version = "4", features = ["derive", "env"] }
jsonrpsee = { version = "0.24", features = ["server", "http-client", "macros"] }
moka = { version = "0.12.10", features = ["sync"] }
http = "1.1.0"
dotenv = "0.15.0"
tower = "0.4.13"
tower-http = { version = "0.5.2", features = ["decompression-full"] }
http-body-util = "0.1.2"
hyper = { version = "1.4.1", features = ["full"] }
hyper-util = { version = "0.1", features = ["full"] }
hyper-rustls = { version = "0.27.0", features = ["ring"] }
rustls = { version = "0.23.23", features = ["ring"] }
serde_json = "1.0.96"
opentelemetry = { version = "0.28.0", features = ["trace"] }
opentelemetry-otlp = { version = "0.28.0", features = [
    "http-proto",
    "http-json",
    "reqwest-client",
    "trace",
    "grpc-tonic",
] }
opentelemetry_sdk = { version = "0.28.0", features = ["rt-tokio"] }
tracing-opentelemetry = "0.29.0"
futures = "0.3.31"
metrics = "0.24.0"
metrics-exporter-prometheus = "0.16.0"
metrics-util = "0.19.0"
eyre = "0.6.12"
paste = "1.0.15"

# dev dependencies for integration tests
parking_lot = "0.12.3"
time = { version = "0.3.36", features = ["macros", "formatting", "parsing"], optional = true }
lazy_static = {version = "1.5.0", optional = true }

[dev-dependencies]
alloy-rpc-types-eth = "0.12.5"
anyhow = "1.0"
assert_cmd = "2.0.10"
predicates = "3.1.2"
tokio-util = { version = "0.7.13" }
nix = "0.15.0"
bytes = "1.2"
reth-rpc-layer = { git = "https://github.com/paradigmxyz/reth.git", rev = "v1.3.0" }
ctor = "0.4.1"

[features]
integration = [
    "dep:lazy_static",
    "dep:time",
    "dep:alloy-eips"
]

[[bin]]
name = "rollup-boost"
path = "src/bin/main.rs"

[lib]
path = "src/lib.rs"<|MERGE_RESOLUTION|>--- conflicted
+++ resolved
@@ -5,17 +5,13 @@
 
 [dependencies]
 op-alloy-rpc-types-engine = "0.11.1"
-<<<<<<< HEAD
 op-alloy-rpc-types = "0.11.1"
 op-alloy-rpc-jsonrpsee = { version = "0.11.1", features = ["client"] }
 op-alloy-consensus = "0.11.1"
 alloy-rpc-types-engine = "0.12.5"
 alloy-consensus = "0.12.5"
 alloy-rpc-types-eth = "0.12.5"
-=======
-alloy-rpc-types-engine = "0.12.5"
 alloy-eips = { version = "0.12.5", features = ["serde"], optional = true }
->>>>>>> eca9266b
 alloy-primitives = { version = "0.8.10", features = ["rand"] }
 tokio = { version = "1", features = ["full"] }
 tracing = "0.1.4"
