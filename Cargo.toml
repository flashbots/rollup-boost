[package]
name = "rollup-boost"
version = "0.1.0"
edition = "2021"

[dependencies]
op-alloy-rpc-types-engine = "0.7.3"
op-alloy-rpc-types = "0.7.3"
op-alloy-rpc-jsonrpsee = { version = "0.9.6", features = ["client"] }
alloy-rpc-types-engine = "0.7.3"
alloy-rpc-types-eth = "0.7.3"
alloy-primitives = "0.8.10"
alloy-eips = { version = "0.9.2", features = ["serde"] }
tokio = { version = "1", features = ["full"] }
tracing = "0.1.4"
tracing-subscriber = { version = "0.3.11", features = ["env-filter"] }
serde = { version = "1", features = ["derive"] }
thiserror = "1.0"
clap = { version = "4", features = ["derive", "env"] }
jsonrpsee = { version = "0.24", features = ["server", "http-client", "macros"] }
lru = "0.10.0"
reqwest = "0.12.5"
http = "1.1.0"
dotenv = "0.15.0"
tower = "0.4.13"
http-body = "0.4.5"
http-body-util = "0.1.2"
hyper = { version = "1.4.1", features = ["full"] }
hyper-util = { version = "0.1", features = ["full"] }
serde_json = "1.0.96"
reth-rpc-layer = { git = "https://github.com/paradigmxyz/reth.git", rev = "e022b6fd92a33cd44e3ae51ee2fc2ecc0f773222" }
reth-optimism-payload-builder = { git = "https://github.com/paradigmxyz/reth.git", rev = "e022b6fd92a33cd44e3ae51ee2fc2ecc0f773222", features = [
    "optimism",
] }
reth-payload-primitives = { git = "https://github.com/paradigmxyz/reth.git", rev = "e022b6fd92a33cd44e3ae51ee2fc2ecc0f773222" }
opentelemetry = { version = "0.26.0", features = ["trace"] }
opentelemetry-http = "0.26.0"
opentelemetry-otlp = { version = "0.26.0", features = [
    "http-proto",
    "http-json",
    "reqwest-client",
    "trace",
] }
opentelemetry_sdk = { version = "0.26.0", features = ["rt-tokio"] }
tracing-opentelemetry = "0.27.0"
futures = "0.3.31"
metrics-derive = "0.1"
metrics = "0.24.0"
metrics-exporter-prometheus = "0.16.0"
metrics-process = "2.3.1"
metrics-util = "0.18.0"
<<<<<<< HEAD
tokio-tungstenite = "0.26.1"
url = "2.5"
=======
eyre = "0.6.12"
paste = "1.0.15"
>>>>>>> c8225fd4

# dev dependencies for integration tests
time = { version = "0.3.36", features = ["macros", "formatting", "parsing"] }
futures-util = "0.3.31"
lazy_static = "1.5.0"

[dev-dependencies]
anyhow = "1.0"
assert_cmd = "2.0.10"
predicates = "3.1.2"

[features]
integration = []<|MERGE_RESOLUTION|>--- conflicted
+++ resolved
@@ -49,13 +49,10 @@
 metrics-exporter-prometheus = "0.16.0"
 metrics-process = "2.3.1"
 metrics-util = "0.18.0"
-<<<<<<< HEAD
 tokio-tungstenite = "0.26.1"
 url = "2.5"
-=======
 eyre = "0.6.12"
 paste = "1.0.15"
->>>>>>> c8225fd4
 
 # dev dependencies for integration tests
 time = { version = "0.3.36", features = ["macros", "formatting", "parsing"] }
