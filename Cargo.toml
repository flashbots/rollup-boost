[workspace]
resolver = "3"

members = ["crates/rollup-boost", "crates/flashblocks-rpc"]

[workspace.dependencies]
rollup-boost = { path = "crates/rollup-boost" }
flashblocks-rpc = { path = "crates/flashblocks-rpc" }

tracing = "0.1.4"
tracing-subscriber = { version = "0.3.20", features = ["env-filter", "json"] }
clap = { version = "4", features = ["derive", "env"] }
futures = "0.3.31"
thiserror = "2.0.11"
serde = { version = "1", features = ["derive"] }
serde_json = "1.0.96"
metrics = "0.24.0"
metrics-derive = "0.1"
tokio = { version = "1", features = ["full"] }
tokio-stream = "0.1.17"
eyre = "0.6.12"
url = "2.2.0"
sha2 = { version = "0.10", default-features = false }
arbitrary = { version = "=1.4.2", features = ["derive"] }

# Reth deps
<<<<<<< HEAD
reth-optimism-payload-builder = { git = "https://github.com/paradigmxyz/reth", rev = "44a48ab" }
# Issue with reth feature compatibility. Include this in all crates for temp fix.
reth-op = { git = "https://github.com/paradigmxyz/reth", rev = "44a48ab", features = [
    "full",
    "alloy-compat",
] }
reth = { git = "https://github.com/paradigmxyz/reth", rev = "44a48ab" }
reth-ethereum = { git = "https://github.com/paradigmxyz/reth", rev = "44a48ab" }
reth-eth-wire = { git = "https://github.com/paradigmxyz/reth", rev = "44a48ab" }
reth-network = { git = "https://github.com/paradigmxyz/reth", rev = "44a48ab" }
reth-network-peers = { git = "https://github.com/paradigmxyz/reth", rev = "44a48ab" }
reth-node-api = { git = "https://github.com/paradigmxyz/reth", rev = "44a48ab" }
reth-node-builder = { git = "https://github.com/paradigmxyz/reth", rev = "44a48ab" }
reth-provider = { git = "https://github.com/paradigmxyz/reth", rev = "44a48ab" }
reth-optimism-primitives = { git = "https://github.com/paradigmxyz/reth", rev = "44a48ab", features = [
    "serde",
    "arbitrary",
    "reth-codec",
] }
reth-transaction-pool = { git = "https://github.com/paradigmxyz/reth", rev = "44a48ab" }
reth-rpc-layer = { git = "https://github.com/paradigmxyz/reth.git", rev = "44a48ab" }
=======
reth-optimism-payload-builder = { git = "https://github.com/paradigmxyz/reth", tag = "v1.7.0" }
>>>>>>> 97b03f1d

# Alloy libraries
alloy-rpc-types-engine = "1.0.30"
alloy-rpc-types-eth = "1.0.30"
<<<<<<< HEAD
alloy-primitives = { version = "1.3.0", features = ["rand", "arbitrary"] }
=======
alloy-primitives = { version = "1.2.0", features = ["rand"] }
>>>>>>> 97b03f1d
alloy-serde = "1.0.30"
alloy-eips = "1.0.30"
alloy-json-rpc = "1.0.30"
alloy-consensus = "1.0.30"
alloy-rpc-types = "1.0.30"
alloy-genesis = "1.0.30"
alloy-rpc-client = "1.0.30"
<<<<<<< HEAD
alloy-rlp = "0.3.10"
alloy-provider = "1.0.30"
op-alloy-network = "0.19.0"
op-alloy-rpc-types-engine = "0.19.0"
op-alloy-consensus = "0.19.0"
op-alloy-rpc-types = "0.19.0"
=======
alloy-provider = "1.0.30"
op-alloy-network = "0.19.1"
op-alloy-rpc-types-engine = "0.19.1"
op-alloy-consensus = "0.19.1"
op-alloy-rpc-types = "0.19.1"
>>>>>>> 97b03f1d
tokio-tungstenite = { version = "0.26.2", features = ["native-tls"] }
testcontainers = "0.23"
testcontainers-modules = { version = "0.11", features = ["redis"] }<|MERGE_RESOLUTION|>--- conflicted
+++ resolved
@@ -24,40 +24,12 @@
 arbitrary = { version = "=1.4.2", features = ["derive"] }
 
 # Reth deps
-<<<<<<< HEAD
-reth-optimism-payload-builder = { git = "https://github.com/paradigmxyz/reth", rev = "44a48ab" }
-# Issue with reth feature compatibility. Include this in all crates for temp fix.
-reth-op = { git = "https://github.com/paradigmxyz/reth", rev = "44a48ab", features = [
-    "full",
-    "alloy-compat",
-] }
-reth = { git = "https://github.com/paradigmxyz/reth", rev = "44a48ab" }
-reth-ethereum = { git = "https://github.com/paradigmxyz/reth", rev = "44a48ab" }
-reth-eth-wire = { git = "https://github.com/paradigmxyz/reth", rev = "44a48ab" }
-reth-network = { git = "https://github.com/paradigmxyz/reth", rev = "44a48ab" }
-reth-network-peers = { git = "https://github.com/paradigmxyz/reth", rev = "44a48ab" }
-reth-node-api = { git = "https://github.com/paradigmxyz/reth", rev = "44a48ab" }
-reth-node-builder = { git = "https://github.com/paradigmxyz/reth", rev = "44a48ab" }
-reth-provider = { git = "https://github.com/paradigmxyz/reth", rev = "44a48ab" }
-reth-optimism-primitives = { git = "https://github.com/paradigmxyz/reth", rev = "44a48ab", features = [
-    "serde",
-    "arbitrary",
-    "reth-codec",
-] }
-reth-transaction-pool = { git = "https://github.com/paradigmxyz/reth", rev = "44a48ab" }
-reth-rpc-layer = { git = "https://github.com/paradigmxyz/reth.git", rev = "44a48ab" }
-=======
 reth-optimism-payload-builder = { git = "https://github.com/paradigmxyz/reth", tag = "v1.7.0" }
->>>>>>> 97b03f1d
 
 # Alloy libraries
 alloy-rpc-types-engine = "1.0.30"
 alloy-rpc-types-eth = "1.0.30"
-<<<<<<< HEAD
-alloy-primitives = { version = "1.3.0", features = ["rand", "arbitrary"] }
-=======
 alloy-primitives = { version = "1.2.0", features = ["rand"] }
->>>>>>> 97b03f1d
 alloy-serde = "1.0.30"
 alloy-eips = "1.0.30"
 alloy-json-rpc = "1.0.30"
@@ -65,20 +37,12 @@
 alloy-rpc-types = "1.0.30"
 alloy-genesis = "1.0.30"
 alloy-rpc-client = "1.0.30"
-<<<<<<< HEAD
 alloy-rlp = "0.3.10"
-alloy-provider = "1.0.30"
-op-alloy-network = "0.19.0"
-op-alloy-rpc-types-engine = "0.19.0"
-op-alloy-consensus = "0.19.0"
-op-alloy-rpc-types = "0.19.0"
-=======
 alloy-provider = "1.0.30"
 op-alloy-network = "0.19.1"
 op-alloy-rpc-types-engine = "0.19.1"
 op-alloy-consensus = "0.19.1"
 op-alloy-rpc-types = "0.19.1"
->>>>>>> 97b03f1d
 tokio-tungstenite = { version = "0.26.2", features = ["native-tls"] }
 testcontainers = "0.23"
 testcontainers-modules = { version = "0.11", features = ["redis"] }