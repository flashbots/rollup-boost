--- conflicted
+++ resolved
@@ -23,10 +23,4 @@
 
 # Scripts that aren't needed for runtime
 scripts/
-<<<<<<< HEAD
-**/integration
-tests/
-=======
-tests/
-**/integration
->>>>>>> ea0ec430
+tests/