name: Build Docker Image

on:
  workflow_dispatch:
    inputs:
      service_name:
        description: 'Name of the service to build'
        default: 'rollup-boost'
        type: choice
        options:
          - "rollup-boost"
          - "flashblocks-rpc"
  push:
    branches:
      - main
  schedule:
    - cron: "0 1 * * *"

permissions:
  contents: write

env:
  REGISTRY_IMAGE: flashbots/${{ inputs.service_name || 'rollup-boost' }}

jobs:
  build:
    name: Publish Docker Image
    strategy:
      matrix:
        config:
          - platform: linux/amd64
            runner: warp-ubuntu-latest-x64-16x
          - platform: linux/arm64
            runner: warp-ubuntu-latest-arm64-16x
    runs-on: ${{ matrix.config.runner }}
    steps:
      - name: Checkout sources
        uses: actions/checkout@v2

      - name: Set env
        run: |
          platform=${{ matrix.config.platform }}
          echo "PLATFORM_PAIR=${platform//\//-}" >> $GITHUB_ENV

      - name: Extract metadata (tags, labels) for Docker images
        id: meta
        uses: docker/metadata-action@v4
        with:
          images: ${{ env.REGISTRY_IMAGE }}

      - name: Set up QEMU
        uses: docker/setup-qemu-action@v3

      - name: Set up Docker Buildx
        uses: docker/setup-buildx-action@v3

      - name: Login to Docker Hub
        uses: docker/login-action@v3
        with:
          username: ${{ secrets.FLASHBOTS_DOCKERHUB_USERNAME }}
          password: ${{ secrets.FLASHBOTS_DOCKERHUB_TOKEN }}

      - name: Build and push to docker hub
        id: build
        uses: docker/build-push-action@v6
        with:
          cache-from: type=gha
          cache-to: type=gha,mode=max
          context: .
          platforms: ${{ matrix.config.platform }}
          labels: ${{ steps.meta.outputs.labels }}
<<<<<<< HEAD
          outputs: type=registry,name=${{ env.REGISTRY_IMAGE }},push-by-digest=true,name-canonical=true
=======
          build-args: |
            SERVICE_NAME=${{ inputs.service_name || 'rollup-boost' }}
          outputs: type=image,name=${{ env.REGISTRY_IMAGE }},push-by-digest=true,name-canonical=true,push=true
>>>>>>> 8a7404da

      - name: Export digest
        run: |
          mkdir -p /tmp/digests
          digest="${{ steps.build.outputs.digest }}"
          touch "/tmp/digests/${digest#sha256:}"

      - name: Upload digest
        uses: actions/upload-artifact@v4
        with:
          name: digests-${{ env.PLATFORM_PAIR }}
          path: /tmp/digests/*
          if-no-files-found: error
          retention-days: 1

  merge:
    runs-on: warp-ubuntu-latest-x64-16x
    permissions:
      contents: read
      packages: write
    needs:
      - build
    steps:
      - name: Download digests
        uses: actions/download-artifact@v4
        with:
          path: /tmp/digests
          pattern: digests-*
          merge-multiple: true

      - name: Login to Docker Hub
        uses: docker/login-action@v3
        with:
          username: ${{ secrets.FLASHBOTS_DOCKERHUB_USERNAME }}
          password: ${{ secrets.FLASHBOTS_DOCKERHUB_TOKEN }}

      - name: Login to GHCR
        uses: docker/login-action@v3
        with:
          registry: ghcr.io
          username: ${{ github.actor }}
          password: ${{ secrets.FLASHBOTS_GHCR_TOKEN }}

      - name: Set up Docker Buildx
        uses: docker/setup-buildx-action@v3

      - name: Docker meta
        id: meta
        uses: docker/metadata-action@v5
        with:
          images: ${{ env.REGISTRY_IMAGE }}
          tags: |
            type=sha
            type=schedule,pattern=nightly

      - name: Create manifest list and push
        working-directory: /tmp/digests
        run: |
          image=$(
            jq -cr '.tags | first' <<< "$DOCKER_METADATA_OUTPUT_JSON"
          )

          docker buildx imagetools create -t $image $(
            printf '${{ env.REGISTRY_IMAGE }}@sha256:%s ' *
          )

      - name: Install regctl
        uses: regclient/actions/regctl-installer@main

      - name: Push to GHCR
        run: |
          regctl image copy \
            ${{ env.REGISTRY_IMAGE }}:${{ steps.meta.outputs.version }} \
            ghcr.io/${{ env.REGISTRY_IMAGE }}:${{ steps.meta.outputs.version }}

      - name: Inspect image
        run: |
          docker buildx imagetools inspect ${{ env.REGISTRY_IMAGE }}:${{ steps.meta.outputs.version }}<|MERGE_RESOLUTION|>--- conflicted
+++ resolved
@@ -69,13 +69,10 @@
           context: .
           platforms: ${{ matrix.config.platform }}
           labels: ${{ steps.meta.outputs.labels }}
-<<<<<<< HEAD
           outputs: type=registry,name=${{ env.REGISTRY_IMAGE }},push-by-digest=true,name-canonical=true
-=======
           build-args: |
             SERVICE_NAME=${{ inputs.service_name || 'rollup-boost' }}
-          outputs: type=image,name=${{ env.REGISTRY_IMAGE }},push-by-digest=true,name-canonical=true,push=true
->>>>>>> 8a7404da
+          outputs: type=registry,name=${{ env.REGISTRY_IMAGE }},push-by-digest=true,name-canonical=true
 
       - name: Export digest
         run: |
